"""
This file contains the PyIMCOM_WCS class, which allows PyIMCOM to take in a WCS either as a
FITS header or a GWCS from an ASDF file.

PyIMCOM_WCS supports the all_pix2world and all_world2pix methods, which are like their astropy
counterparts. A separate local_partial_pixel_derivatives2 function was written so that we don't
need to rely on astropy's partial derivative function (which has singular behavior near the poles).

Classes
-------
ABasis
    Base class for basis polynomials.
SimpleBaiss
    Simple polynomials.
LocWCS
    Internal version of gwcs plus approximations.
PyIMCOM_WCS
    Main class for PyIMCOM's WCS, intended to support functions in PyIMCOM that were
    originally written with astropy.wcs.WCS but now also have to accept gwcs inputs.

Functions
---------
local_partial_pixel_derivatives2
    Jacobian for WCS (2-sided derivative, designed to also work near poles).
_stand_alone_test
    Unit test function.

"""

import sys
from copy import deepcopy

import asdf
import astropy.wcs
import gwcs
import numpy as np
from astropy.io import fits
from scipy.interpolate import RegularGridInterpolator

from .config import Settings

### === UTILITIES FOR APPROXIMATING A GWCS ===


class ABasis:
    """Base class for 2D basis polynomials. These are defined in the range -1<u<1 and -1<v<1.

    Want to use inherited classes that replace the coef_setup method.

    Parameters
    ----------
    p_order : int
        Max order of the polynomial.
    N : int
        Side length of grid the polynomial is evaluated on.

    Attributes
    ----------
    N_basis : int
        Number of basis modes.
    coefs : np.array
        Coefficient matrix: coefs[i,j,k] is the coefficient of u^i v^j in the kth polynomial.

    Methods
    -------
    eval
        evaluation of polynomials
    """

    def __init__(self, p_order, N):
        self.p_order = p_order
        self.N = N
        self.N_basis = ((p_order + 1) * (p_order + 2)) // 2
        self.coefs = np.zeros((p_order + 1, p_order + 1, self.N_basis))
        self.coef_setup()

    def coef_setup(self):
        """Build the coefficients.

        Shouldn't get here, always use the methods from the inherited classes."""
        pass  # shouldn't get here, always use the methods from the inherited classes

    def eval(self, u, v):
        """Takes in an array of positions, and returns an array of the basis polynomials evaluated at those
        points.

        Parameters
        ----------
        u : np.array
            Array of horizontal positions. Shape (npts,).
        v : np.array
            Array of vertical positions. Shape (npts,).

        Returns
        -------
        np.array
            A 2D array: out[k,l] = kth poly evaluated at lth point. Shape (N_basis, npts).

        Notes
        -----
        Could be replaced with a more stable version for specific types of polynomials if provided by that
        basis.

        """

        out = np.zeros((self.N_basis, np.size(u)))
        for i in range(self.p_order + 1):
            for j in range(self.p_order + 1 - i):
                out[:, :] += np.outer(self.coefs[i, j, :], u**i * v**j)

        return out


class SimpleBasis(ABasis):
    """Simple polynomials (each coefficient is 1). Base class is pyimcom.wcsutil.ABasis."""

    def coef_setup(self):
        """Build the coefficients."""

        self.basis = "simple"
        k = 0
        for i in range(self.p_order + 1):
            for j in range(self.p_order + 1 - i):
                self.coefs[i, j, k] = 1.0
                k += 1


### WCS classes ###


class LocWCS:
    """WCS built from a gwcs that can be reported in various formats.

    Parameters
    ----------
    gwcs : gwcs.WCS
        The generalized WCS.
    N : int, optional
        Side length of the array.

    Attributes
    ----------
    gwcs : gwcs.WCS
        The generalized WCS. (Same as `gwcs`.)
    N : int
        Side length of the array. (Same as `N`.)
    ra_ctr : float
        Right ascension of projection center.
    dec_ctr : float
        Declination of projection center.
    uEast : np.array
        3-component unit vector pointing East.
    uNorth : np.array
        3-component unit vector pointing North.
    J : np.array
        2x2 Jacobian from detector to tangent plane coordinates in radians.
    approx_wcs : astropy.wcs.WCS
        The best-fit TAN-SIP approximation (if set).
    max_wcs_err : float
        The worst error (in pixels) from the approx_wcs (if set).
    errmap : np.array
        The error map (in pixels) from the approx_wcs (if set). Shape (2, `N`, `N`).

    Methods
    -------
    __init__
       Constructor.
    wcs_approx_sip
       Build approximate TAN-SIP WCS.
    _make_errmap
       Build the error map.
    err_interp
        Makes error map interpolator for the TAN-SIP approximation.

    """

    def __init__(self, gwcs, N=4088):
        self.gwcs = gwcs
        self.N = N

        # get the centroid
        # positions: center, left, right, bottom, top
        ra, dec = gwcs(
            ((N - 1) / 2.0, 0, N - 1, (N - 1) / 2.0, (N - 1) / 2.0),
            ((N - 1) / 2.0, (N - 1) / 2.0, (N - 1) / 2.0, 0, N - 1),
        )
        degree = np.pi / 180.0
        x = np.zeros((5, 3))
        x[:, 0] = np.cos(dec * degree) * np.cos(ra * degree)
        x[:, 1] = np.cos(dec * degree) * np.sin(ra * degree)
        x[:, 2] = np.sin(dec * degree)
        self.ra_ctr = ra[0]
        self.dec_ctr = dec[0]
        self.uEast = np.array([-np.sin(ra[0] * degree), np.cos(ra[0] * degree), 0.0])
        self.uNorth = np.array(
            [
                -np.sin(dec[0] * degree) * np.cos(ra[0] * degree),
                -np.sin(dec[0] * degree) * np.sin(ra[0] * degree),
                np.cos(dec[0] * degree),
            ]
        )
        # Jacobian based on the above
        self.J = np.zeros((2, 2))
        self.J[0, 0] = np.dot(self.uEast, x[2, :] - x[1, :]) / (N - 1)
        self.J[0, 1] = np.dot(self.uEast, x[4, :] - x[3, :]) / (N - 1)
        self.J[1, 0] = np.dot(self.uNorth, x[2, :] - x[1, :]) / (N - 1)
        self.J[1, 1] = np.dot(self.uNorth, x[4, :] - x[3, :]) / (N - 1)

        # print(self.ra_ctr, self.dec_ctr)
        # print(self.uEast)
        # print(self.uNorth)
        # print(self.J/degree*3600/.11)

    def wcs_approx_sip(self, p_order=3, nq=100, basis="simple", verbose=False):
        """Generate approximate TAN-SIP polynomial wcs.

        Parameters
        ----------
        p_order : int, optional
            Order of polynomial to fit.
        nq : int, optional
            Grid size for fitting WCS (nq x nq).
        basis : str, optional
            Type of basis to use in fitting the WCS.
        verbose : bool
            Print lots of diagnostics to the terminal.

        Notes
        -----
        The following basis sets for the linear algerbra are available:

        * 'simple' : simple polynomials (could be unstable for high order)

        """

        N = self.N
        xx, yy = np.meshgrid(np.array(range(N)), np.array(range(N)))
        ra, dec = self.gwcs(xx.flatten(), yy.flatten())
        degree = np.pi / 180.0

        # make generic FITS header
        hdu = fits.PrimaryHDU(np.zeros((N, N), dtype=np.int8))
        header = hdu.header
        header["CTYPE1"] = "RA---TAN-SIP"
        header["CTYPE2"] = "DEC--TAN-SIP"
        header["CRVAL1"] = self.ra_ctr
        header["CRVAL2"] = self.dec_ctr
        header["CD1_1"] = self.J[0, 0] / degree
        header["CD1_2"] = self.J[0, 1] / degree
        header["CD2_1"] = self.J[1, 0] / degree
        header["CD2_2"] = self.J[1, 1] / degree
        header["CRPIX1"] = (N + 1) / 2.0
        header["CRPIX2"] = (N + 1) / 2.0
        header["A_ORDER"] = p_order
        header["B_ORDER"] = p_order

        # now we want to get the distortion
        # U = u + f(u,v)
        # V = v + g(u,v)
        # where (U,V) would map to the ideal location with the TAN projection
        # we define dU = U-u and dV = V-v

        # first get all the coordinates
        q = np.linspace(0, N - 1, nq)
        xx, yy = np.meshgrid(q, q)
        ra, dec = self.gwcs(xx.flatten(), yy.flatten())
        u_ = xx.flatten() - (N - 1) / 2.0
        v_ = yy.flatten() - (N - 1) / 2.0
        del xx, yy
        x = np.zeros((nq**2, 3))
        x[:, 0] = np.cos(dec * degree) * np.cos(ra * degree)
        x[:, 1] = np.cos(dec * degree) * np.sin(ra * degree)
        x[:, 2] = np.sin(dec * degree)
        del ra, dec
        dec_ctr = self.dec_ctr
        ra_ctr = self.ra_ctr
        pc = np.array(
            [
                np.cos(dec_ctr * degree) * np.cos(ra_ctr * degree),
                np.cos(dec_ctr * degree) * np.sin(ra_ctr * degree),
                np.sin(dec_ctr * degree),
            ]
        )
        tan_x = (x @ self.uEast) / (x @ pc)
        tan_y = (x @ self.uNorth) / (x @ pc)
        del x
        detJ = self.J[0, 0] * self.J[1, 1] - self.J[0, 1] * self.J[1, 0]
        dU = (self.J[1, 1] * tan_x - self.J[0, 1] * tan_y) / detJ - u_
        dV = (-self.J[1, 0] * tan_x + self.J[0, 0] * tan_y) / detJ - v_

        if verbose:
            print("means and standard deviations of U and V offsets:")
            print(np.mean(dU), np.std(dU))
            print(np.mean(dV), np.std(dV))

        # basis function choices
        if basis.lower() == "simple":
            MyBasis = SimpleBasis(p_order, N)

        # test
        if verbose:
            print("basis coefficients:")
            print(MyBasis.coefs)

        M = MyBasis.eval(u_, v_)  # warning: huge if nq is big! 2 GB for 4088**2 pixels, and 4th order
        af = np.zeros((MyBasis.N_basis,))
        ag = np.zeros((MyBasis.N_basis,))

        # theoretically, this converges in 1 step;
        # but at finite numerical precision, a few steps is better.
        for _ in range(4):
            if verbose:
                print(M @ (dU - M.T @ af))
            af[:] += np.linalg.solve(M @ M.T, M @ (dU - M.T @ af))
            ag[:] += np.linalg.solve(M @ M.T, M @ (dV - M.T @ ag))

        # insert fitting
        for i in range(p_order + 1):
            for j in range(p_order + 1 - i):
                header[f"A_{i:1d}_{j:1d}"] = np.dot(MyBasis.coefs[i, j, :], af)
                header[f"B_{i:1d}_{j:1d}"] = np.dot(MyBasis.coefs[i, j, :], ag)
        self.approx_wcs = astropy.wcs.WCS(header)

        # get the worst error in pixels
        err = np.hypot(dU - M.T @ af, dV - M.T @ ag)
        self.wcs_max_err = np.amax(err)
        # and save the error map
        self._make_errmap()

    def _make_errmap(self):
        """Builds the error map.

        Notes
        -----
        The shape of the error map is (2, N, N).

        The format is:

        * errmap[0,j,i] is the x-offset of pixel (i,j)
        * errmap[1,j,i] is the y-offset.

        The offset is in the sense of if there is a barred coordinate system that is the TAN-SIP approximation
        and unbarred is the true system, then::

          # xbar == x + errmap[0,y,x]
          # ybar == y + errmap[1,y,x]

        """

        if not hasattr(self, "approx_wcs"):
            raise TypeError("Missing approximated WCS")

        N = self.N
        x, y = np.meshgrid(np.linspace(0, N - 1, N), np.linspace(0, N - 1, N))
        ra, dec = self.gwcs(x.ravel(), y.ravel())
        xbar, ybar = self.approx_wcs.all_world2pix(ra, dec, 0)
        del ra, dec
        d = np.zeros((2, N, N), dtype=np.float32)
        d[0, :, :] = (xbar.reshape((N, N)) - x).astype(np.float32)
        d[1, :, :] = (ybar.reshape((N, N)) - y).astype(np.float32)
        self.errmap = d

    def err_interp(self, a=4, n_pad=2048):
        """Makes interpolators for the delta x = xbar-x and delta y = ybar-y directions.

        The functions returned are of the form dX(arr), where arr is an array of shape (K,2)
        indicating K points. arr[:,0] are the y-values, and arr[:,1] are the x-values.

        Parameters
        ----------
        a : int
            Number of pixels from edge to use for linear extrapolation..
        n_pad : int
            Distance to extrapolate the error map.

        Returns
        -------
        function
            An interpolator function for the delta x error.
        function
            An interpolator function for the delta y error.

        """

        # spacings
        N = self.N
        coords = np.pad(np.linspace(0, N - 1, N), 1)
        d_ = np.pad(self.errmap, ((0, 0), (1, 1), (1, 1)))

        # fill in padding values at n_pad values from the edge of the array
        coords[0] = -n_pad
        coords[-1] = N + n_pad - 1
        d_[:, :, 0] = d_[:, :, 1] + n_pad / a * (d_[:, :, 1] - d_[:, :, 1 + a])
        d_[:, :, -1] = d_[:, :, -2] + n_pad / a * (d_[:, :, -2] - d_[:, :, -2 - a])
        d_[:, 0, :] = d_[:, 1, :] + n_pad / a * (d_[:, 1, :] - d_[:, 1 + a, :])
        d_[:, -1, :] = d_[:, -2, :] + n_pad / a * (d_[:, -2, :] - d_[:, -2 - a, :])

        # and make the interpolator
        return (
            RegularGridInterpolator(
                (coords, coords), d_[0, :, :], method="linear", bounds_error=False, fill_value=None
            ),
            RegularGridInterpolator(
                (coords, coords), d_[1, :, :], method="linear", bounds_error=False, fill_value=None
            ),
        )


### === END UTILITIES ===


class PyIMCOM_WCS:
    """
    Class that has the key methods we depend on from astropy.wcs,
    but can be constructed from other types of WCS information (including gwcs).

    Parameters
    ----------
    inwcs : fits.Header or astropy.wcs.WCS or gwcs.wcs.WCS
        The input WCS.
    noconvert : bool, optional
        Do not internally convert WCS type.

    Methods
    -------
    __init__
       Constructor.
    all_pix2world
       pixel -> world coordinates (astropy-like)
    all_world2pix
       world -> pixel coordinates (astropy-like)

    Attributes
    ----------
    constructortype : str
        What type of input was used to make this object.
    type : str
        What type of method to use in computation (currently ASTROPY or GWCS).
    obj : variable
        The WCS object being wrapped.
    err : (function,function), optional
        For 'ASTROPY+', contains an interpolator for the error. Not used for other types.

    """

    def __init__(self, inwcs, noconvert=False):
        self.array_shape = (Settings.sca_nside, Settings.sca_nside)

        if isinstance(inwcs, fits.Header):
            self.constructortype = "FITSHEADER"
            self.type = "ASTROPY"
            self.obj = astropy.wcs.WCS(inwcs)
            return

        if isinstance(inwcs, astropy.wcs.WCS):
            self.constructortype = "ASTROPY"
            self.type = "ASTROPY"
            self.obj = inwcs
            return

        if isinstance(inwcs, gwcs.wcs.WCS):
            self.constructortype = "GWCS"
            if noconvert:
                self.type = "GWCS"
                self.obj = deepcopy(inwcs)
                self.obj.bounding_box = None  # remove this since for derivatives
                # we need to go off the edge
                return
            # GWCS input, but can convert
            self.type = "ASTROPY+"  # '+' indicates with correction
            w = LocWCS(inwcs, N=Settings.sca_nside)
            w.wcs_approx_sip(p_order=2)
            self.obj = w.approx_wcs
            self.err = w.err_interp(a=8, n_pad=Settings.sca_nside // 2)  # dX,dY
            return

        # get here if nothing above works
        raise TypeError("Unrecognized WCS type.")

    def _all_pix2world(self, pos, origin):
        """
        An astropy-like function to go from pixel to world coordinates.

        Parameters
        ----------
        pos : np.array
            Pixel coordinates, shape (N,2).
        origin: int
            Offset of lower-left pixel, should be 0 or 1.

        Returns
        -------
        np.array
            World coordinates. Shape (N,2).

        """

        if self.type == "ASTROPY":
            return self.obj.all_pix2world(pos, origin)

        if self.type == "ASTROPY+":
            dp = np.vstack((self.err[0](pos[::-1, :]), self.err[1](pos[::-1, :]))).T.astype(np.float64)
            return self.obj.all_pix2world(pos + dp, origin)

        if self.type == "GWCS":
            pos = np.array(pos)
            ra, dec = self.obj.pixel_to_world_values(pos[:, 0] - origin, pos[:, 1] - origin)
            return np.vstack((ra, dec)).T

    def all_pix2world(self, *args):
        """
        An astropy-like function to go from pixel to world coordinates.

        This has both a 2-argument ``(pos, origin)`` or a 3-argument ``(pos, pos2, origin)`` format.

        In 2-argument format, `pos` is a shape (N, 2) array and the return is also a shape (N, 2) array.

        In 3-argument format, `pos` is a shape (N,) array of pixel x, `pos2` is a shape (N,) array of
        pixel y, and the return valus is ra, dec, both shape (N,) arrays. For N=1, you may use scalars.

        In both cases, `origin` is an integer indicating the index of the lower-left pixel (0 or 1).

        Parameters
        ----------
        *args : variable
            See description.

        Returns
        -------
        np.array or np.array, np.array
            World coordinates.

        See Also
        --------
        _all_pix2world : 2-argument format.

        """

<<<<<<< HEAD
        if len(args)==2: return self._all_pix2world(np.array(args[0]),args[1])
        if isinstance(args[0],np.ndarray):
            o = self._all_pix2world(np.vstack((args[0].ravel(),args[1].ravel())).T, args[2])
            return o[:,0].reshape(np.shape(args[0])), o[:,1].reshape(np.shape(args[1]))
        else:
            o = self._all_pix2world(np.vstack((args[0],args[1])).T, args[2])
            return o[0,0], o[0,1]
=======
        if len(args) == 2:
            return self._all_pix2world(np.array(args[0]), args[1])
        o = self._all_pix2world(np.vstack((args[0], args[1])).T, args[2])
        if isinstance(args[0], np.ndarray):
            return o[:, 0], o[:, 1]
        else:
            return o[0, 0], o[0, 1]
>>>>>>> 6955d50e

    def _all_world2pix(self, pos, origin):
        """
        An astropy-like function to go from world to pixel coordinates.

        Parameters
        ----------
        pos : np.array
            World coordinates, shape (N,2).
        origin: int
            Offset of lower-left pixel, should be 0 or 1.

        Returns
        -------
        np.array
            Pixel coordinates. Shape (N,2).

        """

        if self.type == "ASTROPY":
            return self.obj.all_world2pix(pos, origin)

        if self.type == "ASTROPY+":
            pos2 = self.obj.all_world2pix(pos, origin)
            pos1 = np.copy(pos2)
            # 3 iterations is overkill but we want to be sure.
            # also we want to avoid slight discontinuities
            for _ in range(3):
                dp = np.vstack((self.err[0](pos1[::-1, :]), self.err[1](pos1[::-1, :]))).T.astype(np.float64)
                pos1 = pos2 - dp
            return pos1

        if self.type == "GWCS":
            pos = np.array(pos)
            x, y = self.obj.world_to_pixel_values(pos[:, 0], pos[:, 1])
            return np.vstack((x, y)).T + origin

    def all_world2pix(self, *args):
        """
        An astropy-like function to go from pixel to world coordinates.

        This has both a 2-argument ``(pos,origin)`` or a 3-argument ``(pos,pos2,origin)`` format.

        In 2-argument format, `pos` is a shape (N, 2) array and the return is also a shape (N, 2) array.

        In 3-argument format, `pos` is a shape (N,) array of ra, `pos2` is a shape (N,) array of
        dec, and the return valus is x, y, both shape (N,) arrays. For N=1, you may use scalars.

        In both cases, `origin` is an integer indicating the index of the lower-left pixel (0 or 1).

        Parameters
        ----------
        *args : variable
            See description.

        Returns
        -------
        np.array or np.array, np.array
            Pixel coordinates.

        See Also
        --------
        _all_world2pix : 2-argument format.

        """

<<<<<<< HEAD
        if len(args)==2: return self._all_world2pix(np.array(args[0]),args[1])
        if isinstance(args[0],np.ndarray):
            o = self._all_world2pix(np.vstack((args[0].ravel(),args[1].ravel())).T, args[2])
            return o[:,0].reshape(np.shape(args[0])), o[:,1].reshape(np.shape(args[1]))
        else:
            o = self._all_world2pix(np.vstack((args[0],args[1])).T, args[2])
            return o[0,0], o[0,1]
=======
        if len(args) == 2:
            return self._all_world2pix(np.array(args[0]), args[1])
        o = self._all_world2pix(np.vstack((args[0], args[1])).T, args[2])
        if isinstance(args[0], np.ndarray):
            return o[:, 0], o[:, 1]
        else:
            return o[0, 0], o[0, 1]

>>>>>>> 6955d50e

def local_partial_pixel_derivatives2(inwcs, x, y):
    """Alternative form of the local partial derivatives function
    that is well-behaved near the poles and uses 2-sided derivatives.

    Parameters
    ----------
    inwcs : pyimcom.wcsutil.PyIMCOM_WCS
        The WCS that we are using.
    x : float
        x position in pixels (0 offset)
    y : float
        y position in pixels (0 offset)

    Returns
    -------
    jac : np.array
        2x2 Jacobian matrix, with output 0->West and 1->North

    Notes
    -----
    This is relative to unit vectors, so jac[0,:] is -cos(declination) * d(ra)/d(pix x or y).
    So note this is different from astropy local_partial_pixel_derivatives, which doesn't
    have the factor of -cos(declination).

    """

    # choose grid of positions for the numerical derivative
    x_ = x + np.array([0, 1, -1, 3, -3, 0, 0, 0, 0])
    y_ = y + np.array([0, 0, 0, 0, 0, 1, -1, 3, -3])

    # now get the RA and Dec
    degree = np.pi / 180.0
    pos_world = inwcs.all_pix2world(np.vstack((x_, y_)).T, 0)
    ra_ = pos_world[:, 0] * degree
    dec_ = pos_world[:, 1] * degree

    # convert to "East" and "North" directions
    p = np.zeros((2, np.size(x_)))
    p[0, :] = np.cos(dec_) * np.sin(ra_[0] - ra_)
    p[1, :] = np.sin(dec_) * np.cos(dec_[0]) - np.cos(dec_) * np.sin(dec_[0]) * np.cos(ra_[0] - ra_)

    # now get the Jacobian
    jac = np.zeros((2, 2))
    for j in [0, 1]:
        # uses 4-point derivative formula
        subvec = p[:, 1 + 4 * j : 5 + 4 * j]  # offsets: 1,-1,3,-3
        jac[:, j] = (27 * (subvec[:, 0] - subvec[:, 1]) - (subvec[:, 2] - subvec[:, 3])) / 48.0

    return jac / degree  # output in degrees, not radians for consistency with astropy function


def _stand_alone_test(infile):
    """
    Simple tests of the above routines.

    Parameters
    ----------
    infile : str
        File name. Can be either an L2 ASDF file or FITS with the
        WCS in the primary HDU.

    Returns
    -------
    None

    """

    if infile[-5:] == ".asdf":
        with asdf.open(infile) as f:
            wcsobj = PyIMCOM_WCS(f["roman"]["meta"]["wcs"])

    if infile[-5:] == ".fits":
        with fits.open(infile) as f:
            wcsobj = PyIMCOM_WCS(f[0].header)

    inpos = np.zeros((9, 2))
    inpos[3:6, 1] = 2043.5
    inpos[6:, 1] = 4087
    inpos[1::3, 0] = 2043.5
    inpos[2::3, 0] = 4087
    print(inpos)

    skycoord = wcsobj.all_pix2world(inpos, 0)
    print(skycoord)

    recovered = wcsobj.all_world2pix(skycoord, 0)
    print(recovered)

    jac = local_partial_pixel_derivatives2(wcsobj, 0.0, 0.0)
    print(jac * 3600)
    print(np.linalg.det(jac * 3600))


if __name__ == "__main__":
    """Command-line test, with input file as an argument."""

    _stand_alone_test(sys.argv[1])<|MERGE_RESOLUTION|>--- conflicted
+++ resolved
@@ -536,23 +536,14 @@
 
         """
 
-<<<<<<< HEAD
-        if len(args)==2: return self._all_pix2world(np.array(args[0]),args[1])
-        if isinstance(args[0],np.ndarray):
-            o = self._all_pix2world(np.vstack((args[0].ravel(),args[1].ravel())).T, args[2])
-            return o[:,0].reshape(np.shape(args[0])), o[:,1].reshape(np.shape(args[1]))
-        else:
-            o = self._all_pix2world(np.vstack((args[0],args[1])).T, args[2])
-            return o[0,0], o[0,1]
-=======
         if len(args) == 2:
             return self._all_pix2world(np.array(args[0]), args[1])
-        o = self._all_pix2world(np.vstack((args[0], args[1])).T, args[2])
         if isinstance(args[0], np.ndarray):
-            return o[:, 0], o[:, 1]
+            o = self._all_pix2world(np.vstack((args[0].ravel(), args[1].ravel())).T, args[2])
+            return o[:, 0].reshape(np.shape(args[0])), o[:, 1].reshape(np.shape(args[1]))
         else:
+            o = self._all_pix2world(np.vstack((args[0], args[1])).T, args[2])
             return o[0, 0], o[0, 1]
->>>>>>> 6955d50e
 
     def _all_world2pix(self, pos, origin):
         """
@@ -619,24 +610,15 @@
 
         """
 
-<<<<<<< HEAD
-        if len(args)==2: return self._all_world2pix(np.array(args[0]),args[1])
-        if isinstance(args[0],np.ndarray):
-            o = self._all_world2pix(np.vstack((args[0].ravel(),args[1].ravel())).T, args[2])
-            return o[:,0].reshape(np.shape(args[0])), o[:,1].reshape(np.shape(args[1]))
-        else:
-            o = self._all_world2pix(np.vstack((args[0],args[1])).T, args[2])
-            return o[0,0], o[0,1]
-=======
         if len(args) == 2:
             return self._all_world2pix(np.array(args[0]), args[1])
-        o = self._all_world2pix(np.vstack((args[0], args[1])).T, args[2])
         if isinstance(args[0], np.ndarray):
-            return o[:, 0], o[:, 1]
+            o = self._all_world2pix(np.vstack((args[0].ravel(), args[1].ravel())).T, args[2])
+            return o[:, 0].reshape(np.shape(args[0])), o[:, 1].reshape(np.shape(args[1]))
         else:
+            o = self._all_world2pix(np.vstack((args[0], args[1])).T, args[2])
             return o[0, 0], o[0, 1]
 
->>>>>>> 6955d50e
 
 def local_partial_pixel_derivatives2(inwcs, x, y):
     """Alternative form of the local partial derivatives function
