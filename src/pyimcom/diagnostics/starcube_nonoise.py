"""
Code to generate a catalog of injected stars and their properties in the coadded image.

Functions
---------
gen_starcube_nonoise
    Extracts the noiseless star cube and the moments.

"""

import json
import re
import sys
from os.path import exists

import galsim
import healpy
import numpy as np
from astropy import wcs
from astropy.io import fits

from ..compress.compressutils import ReadFile
<<<<<<< HEAD
from .outimage_utils.helper import HDU_to_bels
=======
>>>>>>> dc51058e
from ..config import Config
from .outimage_utils.helper import HDU_to_bels


def gen_starcube_nonoise(infile_fcn, outstem, nblockmax=100):
    """
    Extracts the noiseless star cube and the moments.

    Arguments
    ---------
    infile_fcn : function
        A function that returns the input file path given block (ix,iy).
    outstem : str
        Output file stem.
    nblockmax : int, optional
        Maximum number of blocks on each axis of a mosaic.

    Returns
    -------
    output : dict
        The return parameters dictionary contains two strings:
        key 'STARCAT' points to the file name for the star catalog, and
        key 'FIDHIST' points to the file name for the fidelity histogram.

    """

    output = {"STARCAT": None}

    bd = 40  # padding size
    bd2 = 8  # fidelity extraction size

    # if needed, shrink the padding size
    try:
        configStruct = Config(infile_fcn(0, 0), inmode="block")
        n2_ = configStruct.n2
        print("# n2 =", n2_)
        if n2_ < bd:
            bd = n2_
    except (FileNotFoundError, ValueError):
        pass

    ncol = 22  # number of columns in star catalog

    pos = np.zeros((1, ncol))  # prototype object (will be stripped at the end)
    image = np.zeros((1, bd * 2 - 1, bd * 2 - 1), dtype=np.float32)

    outfile_g = outstem + "_StarCat_galsim.fits"
    fhist = np.zeros((81,), dtype=np.uint32)

    is_first = True
    for ibx in range(nblockmax):
        for iby in range(nblockmax):
            try:
                infile = infile_fcn(ibx, iby)
            except (FileNotFoundError, ValueError):
                continue

            # extract information from the header of the first file
            if is_first:
                with ReadFile(infile) as f:
<<<<<<< HEAD

                    n = np.shape(f[0].data)[-1] # size of output images
=======
                    n = np.shape(f[0].data)[-1]  # size of output images
>>>>>>> dc51058e

                    config = ""
                    for g in f["CONFIG"].data["text"].tolist():
                        config += g + " "
                    configStruct = json.loads(config)

                    blocksize = (
                        int(configStruct["OUTSIZE"][0])
                        * int(configStruct["OUTSIZE"][1])
                        * float(configStruct["OUTSIZE"][2])
                        / 3600.0
                        * np.pi
                        / 180
                    )  # radians
                    rs = 1.5 * blocksize / np.sqrt(2.0)  # search radius
                    n2 = int(configStruct["OUTSIZE"][1])  # will be used for coverage

                    outscale = float(configStruct["OUTSIZE"][2])  # in arcsec
                    force_scale = 0.40 / outscale  # in output pixels

                    # padding region around the edge
                    bdpad = int(configStruct["OUTSIZE"][1]) * int(configStruct["PAD"])

                    # figure out which layer we want
                    layers = [""] + configStruct["EXTRAINPUT"]
                    print("#", layers)
                    for i in range(len(layers))[::-1]:
                        m = re.match(r"^gsstar(\d+)$", layers[i])
                        if m:
                            use_slice = i
                            res = int(m.group(1))
                            print(
                                "# using layer",
                                use_slice,
                                "resolution",
                                res,
                                "output pix =",
                                outscale,
                                "arcsec   n=",
                                n,
                            )
                            print("# rs=", rs)

                is_first = False  # don't do this again

            if not exists(infile):
                continue
            # get WCS
            with ReadFile(infile) as f:
                mywcs = wcs.WCS(f[0].header)
                map = f[0].data[0, use_slice, :, :]
                wt = np.sum(np.where(f["INWEIGHT"].data[0, :, :, :] > 0.01, 1, 0), axis=0)
                fmap = (
                    f["FIDELITY"].data[0, :, :].astype(np.float32) * HDU_to_bels(f["FIDELITY"]) / 0.1
                )  # convert to dB
                fmap = np.floor(fmap).astype(np.int16)  # and round to integer
                for fy in range(81):
                    fhist[fy] += np.count_nonzero(fmap[bdpad:-bdpad, bdpad:-bdpad] == fy)

            print(infile, use_slice, res)
            sys.stdout.flush()

            # extract HEALPix pixels with the stars
            ra_cent, dec_cent = mywcs.all_pix2world(
                [(n - 1) / 2], [(n - 1) / 2], [0.0], [0.0], 0, ra_dec_order=True
            )
            ra_cent = ra_cent[0]
            dec_cent = dec_cent[0]
            vec = healpy.ang2vec(ra_cent, dec_cent, lonlat=True)
            qp = healpy.query_disc(2**res, vec, rs, nest=False)
            ra_hpix, dec_hpix = healpy.pix2ang(2**res, qp, nest=False, lonlat=True)
            npix = len(ra_hpix)
            x, y, z1, z2 = mywcs.all_world2pix(ra_hpix, dec_hpix, np.zeros((npix,)), np.zeros((npix,)), 0)
            xi = np.rint(x).astype(np.int16)
            yi = np.rint(y).astype(np.int16)
            grp = np.where(
                np.logical_and(
                    np.logical_and(xi >= bdpad, xi < n - bdpad), np.logical_and(yi >= bdpad, yi < n - bdpad)
                )
            )
            ra_hpix = ra_hpix[grp]
            dec_hpix = dec_hpix[grp]
            x = x[grp]
            y = y[grp]
            npix = len(x)

            newpos = np.zeros((npix, ncol))
            xi = np.rint(x).astype(np.int16)
            yi = np.rint(y).astype(np.int16)
            # position information
            dx = x - xi
            dy = y - yi
            newpos[:, 0] = ra_hpix
            newpos[:, 1] = dec_hpix
            newpos[:, 2] = ibx
            newpos[:, 3] = iby
            newpos[:, 4] = x
            newpos[:, 5] = y
            newpos[:, 6] = xi
            newpos[:, 7] = yi
            newpos[:, 8] = dx
            newpos[:, 9] = dy

            newimage = np.zeros((npix, bd * 2 - 1, bd * 2 - 1))
            print(ibx, iby, infile, npix)
            for k in range(npix):
                newimage[k, :, :] = map[yi[k] + 1 - bd : yi[k] + bd, xi[k] + 1 - bd : xi[k] + bd]

                # PSF shape
                try:
                    moms = galsim.Image(newimage[k, :, :]).FindAdaptiveMom()
                except (RuntimeError, galsim.errors.GalSimHSMError):
                    continue
                newpos[k, 10] = moms.moments_amp
                newpos[k, 11] = moms.moments_centroid.x - bd - dx[k]
                newpos[k, 12] = moms.moments_centroid.y - bd - dy[k]
                newpos[k, 13] = moms.moments_sigma
                newpos[k, 14] = moms.observed_shape.g1
                newpos[k, 15] = moms.observed_shape.g2

                # higher moments
                x_, y_ = np.meshgrid(
                    np.array(range(1, bd * 2)) - moms.moments_centroid.x,
                    np.array(range(1, bd * 2)) - moms.moments_centroid.y,
                )
                e1 = moms.observed_shape.e1
                e2 = moms.observed_shape.e2
                Mxx = moms.moments_sigma**2 * (1 + e1) / np.sqrt(1 - e1**2 - e2**2)
                Myy = moms.moments_sigma**2 * (1 - e1) / np.sqrt(1 - e1**2 - e2**2)
                Mxy = moms.moments_sigma**2 * e2 / np.sqrt(1 - e1**2 - e2**2)
                D = Mxx * Myy - Mxy**2
                zeta = D * (Mxx + Myy + 2 * np.sqrt(D))
                u_ = ((Myy + np.sqrt(D)) * x_ - Mxy * y_) / zeta**0.5
                v_ = ((Mxx + np.sqrt(D)) * y_ - Mxy * x_) / zeta**0.5
                wti = newimage[k, :, :] * np.exp(-0.5 * (u_**2 + v_**2))
                newpos[k, 16] = np.sum(wti * (u_**4 - v_**4)) / np.sum(wti)
                newpos[k, 17] = 2 * np.sum(wti * (u_**3 * v_ + u_ * v_**3)) / np.sum(wti)

                # moments with forced scale length
                wti2 = newimage[k, :, :] * np.exp(-0.5 * (x_**2 + y_**2) / force_scale**2)
                newpos[k, 18] = np.sum(wti2 * (x_**2 - y_**2)) / np.sum(wti2) / force_scale**2
                newpos[k, 19] = np.sum(wti2 * (2 * x_ * y_)) / np.sum(wti2) / force_scale**2

                # fidelity
                newpos[k, 20] = np.mean(fmap[yi[k] + 1 - bd2 : yi[k] + bd2, xi[k] + 1 - bd2 : xi[k] + bd2])

                # coverage
                newpos[k, 21] = wt[yi[k] // n2, xi[k] // n2]

                # flush
                sys.stdout.flush()
                # end loop over simulated stars

            pos = np.concatenate((pos, newpos), axis=0)
            image = np.concatenate((image, newimage.astype(np.float32)), axis=0)
            # end block loop

    # strip fictitious first object
    pos = pos[1:, :]
    image = image[1:, :, :]

    fits.HDUList([fits.PrimaryHDU(image)]).writeto(outfile_g, overwrite=True)

    ofile = outstem + "_StarCat.txt"
    np.savetxt(ofile, pos, header=f" {np.median(newpos[:,13]):14.8E}")
    output["STARCAT"] = ofile

    # fidelity histogram
    ofile = outstem + "_fidHist.txt"
    with open(ofile, "w") as f:
        for fy in range(20, 81):
            f.write(f"{fy:2d} {fhist[fy]/np.sum(fhist):8.6f} {np.sum(fhist[:fy+1])/np.sum(fhist):8.6f}")
    output["FIDHIST"] = ofile

    return output<|MERGE_RESOLUTION|>--- conflicted
+++ resolved
@@ -20,10 +20,6 @@
 from astropy.io import fits
 
 from ..compress.compressutils import ReadFile
-<<<<<<< HEAD
-from .outimage_utils.helper import HDU_to_bels
-=======
->>>>>>> dc51058e
 from ..config import Config
 from .outimage_utils.helper import HDU_to_bels
 
@@ -84,12 +80,7 @@
             # extract information from the header of the first file
             if is_first:
                 with ReadFile(infile) as f:
-<<<<<<< HEAD
-
-                    n = np.shape(f[0].data)[-1] # size of output images
-=======
                     n = np.shape(f[0].data)[-1]  # size of output images
->>>>>>> dc51058e
 
                     config = ""
                     for g in f["CONFIG"].data["text"].tolist():
