"""
Tools to analyze coadded images.

Classes
-------
OutImage
    Wrapper for coadded images (blocks).
NoiseAnal
    Analysis of noise frames.
StarsAnal
    Analysis of point sources.
_BlkGrp
    Abstract base class for groups of blocks (mosiacs or suites).
Mosaic
    Wrapper for coadded mosaics (2D arrays of blocks).
Suite
    Wrapper for coadded suites (hashed arrays of blocks).

"""

import re
from enum import Enum
from os.path import exists
from pathlib import Path

import galsim
import healpy
import numpy as np
from astropy import constants as const
from astropy import units as u
from astropy import wcs
from astropy.io import fits
from scipy import ndimage

<<<<<<< HEAD
import healpy
import galsim
from .config import Timer, Settings as Stn, Config
from .coadd import OutStamp, Block
from .compress.compressutils import ReadFile
=======
from .coadd import Block, OutStamp
from .config import Config, Timer
from .config import Settings as Stn
>>>>>>> dc51058e
from .diagnostics.outimage_utils.helper import HDU_to_bels

class OutImage:
    """
    Wrapper for coadded images (blocks).

    Parameters
    ----------
    fpath : str
        Path to the output FITS file.
    cfg : Config, optional
        Configuration used for this output image.
        If provided, no consistency check is performed.
        If None, it will be extracted from FITS file.
    hdu_names : list of str, optional
        List of HDU names of this FITS file.
        If provided, no consistency check is performed.
        If None, it will be derived from `cfg`.

    Methods
    -------
    get_hdu_names
        Parse outmaps to get a list of HDU names.
    __init__
        Constructor.
    get_last_line
        Get last line of a text file.
    get_time_consump
        Parse terminal output to get time consumption.
    _load_or_save_hdu_list
        Load data from or save data to FITS file.
    get_coadded_layer
        Extract a coadded layer from the primary HDU.
    get_T_weightmap
        Extract T_weightmap from an additional HDU.
    get_mean_coverage
        Compute mean coverage based on T_weightmap.
    get_output_map
        Extract an output map from the additional HDUs.
    _update_hdu_data
        Update data using data provided by a neighbor.

    """

    @staticmethod
    def get_hdu_names(outmaps: str) -> list[str]:
        """
        Parse outmaps to get a list of HDU names.

        Parameters
        ----------
        outmaps : str
            outmaps attribute of a Config instance.

        Returns
        -------
        list of str
            A list of HDU names.

        """

        hdu_names = ["PRIMARY", "CONFIG", "INDATA", "INWEIGHT", "INWTFLAT"]
        if "U" in outmaps:
            hdu_names.append("FIDELITY")
        if "S" in outmaps:
            hdu_names.append("SIGMA")
        if "K" in outmaps:
            hdu_names.append("KAPPA")
        if "T" in outmaps:
            hdu_names.append("INWTSUM")
        if "N" in outmaps:
            hdu_names.append("EFFCOVER")
        return hdu_names

    def __init__(self, fpath: str, cfg: Config = None, hdu_names: list[str] = None) -> None:
        assert exists(fpath), f"{fpath} does not exist"
        self.fpath = fpath
        self.ibx, self.iby = map(int, Path(fpath).stem.split("_")[-2:])

<<<<<<< HEAD
        self.cfg = cfg
        if cfg is None:
            with ReadFile(fpath) as hdu_list:
                self.cfg = Config(''.join(hdu_list['CONFIG'].data['text'].tolist()))
        self.cfg() # update configuration parameters
=======
        cfg()
        self.cfg = cfg
        if cfg is None:
            with fits.open(fpath) as hdu_list:
                self.cfg = Config("".join(hdu_list["CONFIG"].data["text"].tolist()))
>>>>>>> dc51058e

        self.hdu_names = hdu_names
        if hdu_names is None:
            self.hdu_names = OutImage.get_hdu_names(self.cfg.outmaps)

    @staticmethod
    def get_last_line(fname: str) -> str:
        """
        Get last line of a text file.

        Parameters
        ----------
        fname : str
            Path to the text file.

        Returns
        -------
        str
            Last line of the text file.

        """

        with open(fname, "r") as f:
            for line in f:
                last_line = line
        return last_line

    def get_time_consump(self) -> None:
        """
        Parse terminal output to get time consumption.

        Returns
        -------
        None

        """

        fname = self.fpath.replace(".fits", ".out")
        last_line = OutImage.get_last_line(fname)
        m = re.match("finished at t = ([0-9.]+) s", last_line)
        return float(m.group(1))

    def _load_or_save_hdu_list(
        self, load_mode: bool = True, save_file: bool = False, auto_to_all: bool = False
    ) -> None:
        """
        Load data from or save data to FITS file.

        Parameters
        ----------
        load_mode : bool, optional
            If True, load data from FITS file (if not already loaded);
            if False, remove current data from memory (if data exist).
        save_file : bool, optional
            Only used when `load_mode` == False. If (`save_file` ==) True,
            save current data to FITS file (overwriting the existing file).
        auto_to_all : bool, optional
            Only used when load_mode == False and save_file == True.
            If (auto_to_all ==) True, change 'PADSIDES' from 'auto' to 'all'
            in the 'CONFIG' HDU of FITS file.

        Returns
        -------
        None

        """

        if load_mode:
<<<<<<< HEAD
            if not hasattr(self, 'hdu_list'):
                self.hdu_list = ReadFile(self.fpath)
=======
            if not hasattr(self, "hdu_list"):
                self.hdu_list = fits.open(self.fpath)
>>>>>>> dc51058e

        else:
            if save_file:
                assert hasattr(self, "hdu_list"), "no hdu_list to save"

                if auto_to_all:
                    my_cfg = Config("".join(self.hdu_list["CONFIG"].data["text"].tolist()))
                    my_cfg.pad_sides = "all"
                    config_hdu = fits.TableHDU.from_columns(
                        [
                            fits.Column(
                                name="text",
                                array=my_cfg.to_file(None).splitlines(),
                                format="A512",
                                ascii=True,
                            )
                        ]
                    )
                    config_hdu.header["EXTNAME"] = "CONFIG"
                    self.hdu_list["CONFIG"] = config_hdu

                self.hdu_list.writeto(self.fpath, overwrite=True)

            if hasattr(self, "hdu_list"):
                self.hdu_list.close()
                del self.hdu_list

    def get_coadded_layer(self, layer: str, j_out: int = 0) -> np.array:
        """
        Extract a coadded layer from the primary HDU.

        Parameters
        ----------
        layer : str
            Name of the layer to be extracted.
        j_out : int or None, optional
            Index of the output PSF. If None, return results based on all output PSFs.

        Returns
        -------
        data : np.array
            Requested coadded layer.
            The shape is either (NsideP, NsideP) or (n_out, NsideP, NsideP) (all output PSFs)

        """

        assert layer in ["SCI"] + self.cfg.extrainput[1:], f"Error: layer '{layer}' not found"
        idx = self.cfg.extrainput.index(layer if layer != "SCI" else None)

        data_loaded = hasattr(self, "hdu_list")
        if not data_loaded:
            self.hdu_list = ReadFile(self.fpath)

        if j_out is not None:
            data = (self.hdu_list["PRIMARY"].data[j_out, idx]).astype(np.float32)
        else:
            data = (self.hdu_list["PRIMARY"].data[:, idx]).astype(np.float32)

        if not data_loaded:
            self.hdu_list.close()
            del self.hdu_list
        return data

    def get_T_weightmap(self, flat: bool = False, j_out: int = 0) -> np.array:
        """
        Extract T_weightmap from an additional HDU.

        Parameters
        ----------
        flat : bool, optional
            Whether to read the flat version of T_weightmap.
        j_out : int or None, optional
            Only used when `flat` is False. Index of the output PSF.
            If None, return results based on all output PSFs.

        Returns
        -------
        data : np.array
            Requested T_weightmap.
            Shape is either (n_inimage, n1P, n1P) (1)
            or (n_out, n_inimage, n1P, n1P) (all output PSFs)
            or (n_out*n1P, n_inimage*n1P) (flat version)

        """

        data_loaded = hasattr(self, "hdu_list")
        if not data_loaded:
            self.hdu_list = ReadFile(self.fpath)

        if not flat:  # read T_hdu
            if j_out is not None:
                data = (self.hdu_list["INWEIGHT"].data[j_out, ...]).astype(np.float32)
            else:
                data = (self.hdu_list["INWEIGHT"].data[:, ...]).astype(np.float32)

        else:  # read T_hdu2
            data = (self.hdu_list["INWTFLAT"].data).astype(np.float32)

        if not data_loaded:
            self.hdu_list.close()
            del self.hdu_list
        return data

    def get_mean_coverage(self, padding: bool = False) -> float:
        """
        Compute mean coverage based on T_weightmap.

        We assume that mean coverage is the same for all output PSFs.

        Parameters
        ----------
        padding : bool, optional
            Whether to include padding postage stamps. The default is False.

        Returns
        -------
        mean_coverage : float
            Mean coverage based on T_weightmap.

        """

        T_weightmap = self.get_T_weightmap(j_out=0)  # shape: (n_inimage, n1P, n1P)
        if not padding:
            pad = self.cfg.postage_pad  # shortcut
            T_weightmap = T_weightmap[:, pad:-pad, pad:-pad]

        mean_coverage = np.mean(np.sum(T_weightmap.astype(bool), axis=0))
        del T_weightmap
        return mean_coverage

    def get_output_map(self, outmap: str, j_out: int = 0) -> np.array:
        """
        Extract an output map from the additional HDUs.

        Parameters
        ----------
        outmap : str
            Name of the output map to be extracted.
        j_out : int or None, optional
            Index of the output PSF.
            If None, return results based on all output PSFs.

        Returns
        -------
        data : np.array
            Requested output map. shape is either (NsideP, NsideP)
            or (n_out, NsideP, NsideP) (all output PSFs).

        """

        assert outmap in self.hdu_names, f"Error: map '{outmap}' not found"
        assert outmap in [
            "FIDELITY",
            "SIGMA",
            "KAPPA",
            "INWTSUM",
            "EFFCOVER",
        ], f"Error: map '{outmap}' not supported by get_output_map"

        data_loaded = hasattr(self, "hdu_list")
        if not data_loaded:
            self.hdu_list = ReadFile(self.fpath)

        coef = int(self.hdu_list[outmap].header.comments["UNIT"].partition("*")[0])
        slice_ = np.s_[j_out] if j_out is not None else np.s_[:]
        data = np.power(10.0, self.hdu_list[outmap].data[slice_] / coef).astype(np.float32)

        dtype = self.hdu_list[outmap].data.dtype
        if dtype == np.dtype("uint16"):
            a_min, a_max = 0, 65535
        elif dtype == np.dtype(">i2"):
            a_min, a_max = -32768, 32767
        a_zero = a_min if coef > 0 else a_max
        data[data == np.power(10.0, a_zero / coef)] = 0.0

        if not data_loaded:
            self.hdu_list.close()
            del self.hdu_list
        return data

    def _update_hdu_data(self, neighbor: "OutImage", direction: str, add_mode: bool = True) -> None:
        """
        Update data using data provided by a neighbor.

        This method is developed for postprocessing, i.e.,
        sharing padding postage stamps between adjacent blocks.
        This method neither loads nor saves hdu_list.

        Parameters
        ----------
        neighbor : OutImage
            Neighboring output image (block) who shares data with "me."
        direction : str
            Which side to update. Must be 'left', 'right', 'bottom', or 'top'.
        add_mode : bool, optional
            If True, update "my" data by adding neighbor's to "mine;"
            if False, replace "my" data with neighbor's.

        Returns
        -------
        None

        """

        assert direction in [
            "left",
            "right",
            "bottom",
            "top",
        ], f"Error: direction '{direction}' not supported by _update_hdu_data"

        # not necessarily the same as self.cfg
        my_cfg = Config("".join(self.hdu_list["CONFIG"].data["text"].tolist()))
        assert my_cfg.pad_sides == "auto", "Error: _update_hdu_data only supports pad_sides == 'auto'"
        del my_cfg

        # update PRIMARY
        NsideP = self.cfg.NsideP  # shortcut
        width = self.cfg.postage_pad * self.cfg.n2  # width of padding region
        fk = self.cfg.fade_kernel  # shortcut

        if direction == "left":
            my_slice = np.s_[:, :, :, 0 : width + fk]
            ur_slice = np.s_[:, :, :, NsideP - width * 2 : NsideP - width + fk]
        elif direction == "right":
            my_slice = np.s_[:, :, :, NsideP - width - fk : NsideP]
            ur_slice = np.s_[:, :, :, width - fk : width * 2]
        elif direction == "bottom":
            my_slice = np.s_[:, :, 0 : width + fk, :]
            ur_slice = np.s_[:, :, NsideP - width * 2 : NsideP - width + fk, :]
        elif direction == "top":
            my_slice = np.s_[:, :, NsideP - width - fk : NsideP, :]
            ur_slice = np.s_[:, :, width - fk : width * 2, :]

        self.hdu_list["PRIMARY"].data[my_slice] = (
            self.hdu_list["PRIMARY"].data[my_slice] * add_mode + neighbor.hdu_list["PRIMARY"].data[ur_slice]
        )
        del my_slice, ur_slice

        # update INWEIGHT and INWTFLAT
        n1P = self.cfg.n1P  # shortcuts
        pad = self.cfg.postage_pad

        my_idscas = list(
            zip(self.hdu_list["INDATA"].data["obsid"], self.hdu_list["INDATA"].data["sca"], strict=False)
        )
        ur_idscas = list(
            zip(
                neighbor.hdu_list["INDATA"].data["obsid"],
                neighbor.hdu_list["INDATA"].data["sca"],
                strict=False,
            )
        )

        for idsca in set(my_idscas) & set(ur_idscas):
            my_idx = my_idscas.index(idsca)
            ur_idx = ur_idscas.index(idsca)

            if direction == "left":
                my_slice = np.s_[:, my_idx, :, 0:pad]
                ur_slice = np.s_[:, ur_idx, :, n1P - pad * 2 : n1P - pad]
            elif direction == "right":
                my_slice = np.s_[:, my_idx, :, n1P - pad : n1P]
                ur_slice = np.s_[:, ur_idx, :, pad : pad * 2]
            elif direction == "bottom":
                my_slice = np.s_[:, my_idx, 0:pad, :]
                ur_slice = np.s_[:, ur_idx, n1P - pad * 2 : n1P - pad, :]
            elif direction == "top":
                my_slice = np.s_[:, my_idx, n1P - pad : n1P, :]
                ur_slice = np.s_[:, ur_idx, pad : pad * 2, :]

            self.hdu_list["INWEIGHT"].data[my_slice] = neighbor.hdu_list["INWEIGHT"].data[ur_slice]
            del my_slice, ur_slice

        del my_idscas, ur_idscas

        n_out, n_inimage = self.hdu_list["INWEIGHT"].data.shape[:2]
        self.hdu_list["INWTFLAT"].data[:, :] = np.transpose(
            self.hdu_list["INWEIGHT"].data, axes=(0, 2, 1, 3)
        ).reshape((n_out * n1P, n_inimage * n1P))

        # update output maps
        fk = self.cfg.fade_kernel

        for outmap in self.hdu_names[5:]:
            my_maps = self.get_output_map(outmap, None)
            ur_maps = neighbor.get_output_map(outmap, None)

            if direction == "left":
                if add_mode:
                    OutStamp.trapezoid(my_maps, fk, False, (0, 0, width - fk, 0), "L")
                    OutStamp.trapezoid(ur_maps, fk, False, (0, 0, 0, width - fk), "R")
                my_slice = np.s_[:, :, 0 : width + fk]
                ur_slice = np.s_[:, :, NsideP - width * 2 : NsideP - width + fk]

            elif direction == "right":
                if add_mode:
                    OutStamp.trapezoid(my_maps, fk, False, (0, 0, 0, width - fk), "R")
                    OutStamp.trapezoid(ur_maps, fk, False, (0, 0, width - fk, 0), "L")
                my_slice = np.s_[:, :, NsideP - width - fk : NsideP]
                ur_slice = np.s_[:, :, width - fk : width * 2]

            elif direction == "bottom":
                if add_mode:
                    OutStamp.trapezoid(my_maps, fk, False, (width - fk, 0, 0, 0), "B")
                    OutStamp.trapezoid(ur_maps, fk, False, (0, width - fk, 0, 0), "T")
                my_slice = np.s_[:, 0 : width + fk, :]
                ur_slice = np.s_[:, NsideP - width * 2 : NsideP - width + fk, :]

            elif direction == "top":
                if add_mode:
                    OutStamp.trapezoid(my_maps, fk, False, (0, width - fk, 0, 0), "T")
                    OutStamp.trapezoid(ur_maps, fk, False, (width - fk, 0, 0, 0), "B")
                my_slice = np.s_[:, NsideP - width - fk : NsideP, :]
                ur_slice = np.s_[:, width - fk : width * 2, :]

            coef = int(self.hdu_list[outmap].header.comments["UNIT"].partition("*")[0])
            dtype = self.hdu_list[outmap].data.dtype
            if dtype == np.dtype(">i2"):
                dtype = np.dtype("int16")
            self.hdu_list[outmap].data[my_slice] = Block.compress_map(
                my_maps[my_slice] * add_mode + ur_maps[ur_slice], coef, dtype
            )
            del my_maps, ur_maps, my_slice, ur_slice


class NoiseAnal:
    """
    Analysis of noise frames.

    Largely based on diagnostics/noise/noisespecs.py.

    Parameters
    ----------
    outim : OutImage
        Output image to analyze.
    layer : str
        Layer name of noise frame to analyze.

    Methods
    -------
    __init__
        Constructor.
    get_norm
        Get norm for 2D noise power spectrum (classmethod).
    azimuthal_average
        Compute radial profile of image (staticmethod)).
    _get_wavenumbers
        Calculate wavenumbers for the input image (staticmethod).
    __call__
        Analyze specified noise frame of given output image.
    clear
        Free up memory space.

    """

    # from noise/noisespecs.py
    AREA = {"Y106": 7006, "J129": 7111, "H158": 7340, "F184": 4840, "K213": 4654, "W146": 22085}  # cm^2

    # Set useful constants
    tfr = 3.08  # sec
    gain = 1.458  # electrons/DN
    ABstd = 3.631e-20  # erg/cm^2
    h = const.h.to("erg/Hz").value  # 6.62607015e-27
    m_ab = 23.9  # sample mag for PS
    s_in = 0.11  # arcsec

    # following make_plot_ln.py
    PS1D_COLORS = ["orange", "darksalmon", "palevioletred", "mediumvioletred", "darkviolet"]
    PS1D_STYLES = ["solid", "dotted", "dashed", "solid", "dashdot"]

    def __init__(self, outim: OutImage, layer: str) -> None:
        self.outim = outim
        self.layer = layer

        self.cfg = outim.cfg
        assert layer in ["SCI"] + self.cfg.extrainput[1:], f"Error: layer '{layer}' not found"

    @classmethod
    def get_norm(cls, layer: str, L: int, filtername: str, s_out: float) -> float:
        """
        Get norm for 2D noise power spectrum.

        Parameters
        ----------
        layer : str
            Layer name of noise frame to analyze.
        L : int
            Side length of noise frame in px.
        filtername : str
            Name of filter used for this output image.
        s_out : float
            Output pixel scale in arcsec.

        Returns
        -------
        float
            Norm for 2D noise power spectrum.

        Notes
        -----
        For simulated noise frames, dividing by s_in**2
        converts from units of S_in^2 to arcsec^2.

        """

        if layer.startswith("white"):
            return (L / s_out) ** 2  # (L * (cls.s_in/s_out)) ** 2
        elif layer.startswith("1f"):
            return (L / s_out) ** 2  # (L * (cls.s_in/s_out)) ** 2
        elif layer.startswith("lab"):
            return (
                cls.tfr
                / cls.gain
                * cls.ABstd
                / cls.h
                * cls.AREA[filtername]
                * 10 ** (-0.4 * cls.m_ab)
                * s_out**2
            )

    @staticmethod
    def azimuthal_average(
        image: np.array, nradbins: int, rbin: np.array = None, ridx: np.array = None
    ) -> np.array:
        """
        Compute radial profile of image.

        Parameters
        ----------
        image : np.array
            Input image, shape (L, L).
        nradbins : int
            Number of radial bins in profile.
        rbin: np.array, optional
            "labels" parameter for ndimage utilities.
            If provided, has shape (L, L).
            The default is None. If not provided, derive from `image`.shape.
        ridx: np.array, optional
            "index" parameter for ndimage utilities.
            If provided, has shape (`nradbins`,).
            The default is None. If not provided, derive from rbin.

        Returns
        -------
        radial_mean : np.array
            Mean intensity within each annulus. Main result. Shape is (`nradbins`,)
        radial_err : np.array
            Standard error on the mean: sigma / sqrt(N). Shape is (`nradbins`,)

        """

        if rbin is None:
            ny, nx = image.shape
            yy, xx = np.mgrid[:ny, :nx]
            r = np.hypot(xx - nx / 2, yy - ny / 2)
            rbin = (nradbins * r / r.max()).astype(int)
        if ridx is None:
            ridx = np.arange(1, rbin.max() + 1)

        radial_mean = ndimage.mean(image, labels=rbin, index=ridx)
        radial_stddev = ndimage.standard_deviation(image, labels=rbin, index=ridx)
        npix = ndimage.sum(np.ones_like(image), labels=rbin, index=ridx)
        radial_err = radial_stddev / np.sqrt(npix)
        del npix
        return radial_mean, radial_err

    @staticmethod
    def _get_wavenumbers(
        window_length: int, nradbins: int, rbin: np.array = None, ridx: np.array = None
    ) -> np.array:
        """
        Calculate wavenumbers for the input image.

        Parameters
        ----------
        window_length : int
            the length of one axis of the image.
        nradbins : int
            number of radial bins the image should be averaged into
        rbin: np.array, optional
            "labels" parameter for ndimage utilities.
            If provided, shape is (L,L).
            The default is None. If not provided, derive from image.shape.
        ridx: np.array, optional
            "index" parameter for ndimage utilities.
            If provided, shape is (`nradbins`,).
            The default is None. If not provided, derive from `rbin`.

        Returns
        -------
        kmean : np.array
            the wavenumbers for the image, shape (`nradbins`,)

        """

        k = np.fft.fftshift(np.fft.fftfreq(window_length))
        kx, ky = np.meshgrid(k, k)
        k = np.sqrt(np.square(kx) + np.square(ky))

        if rbin is None or ridx is None:
            kmean, kerr = NoiseAnal.azimuthal_average(k, nradbins)
        else:
            kmean = ndimage.mean(k, labels=rbin, index=ridx)
        return kmean

    def __call__(
        self, padding: bool = False, bin_: bool = True, rbin: np.array = None, ridx: np.array = None
    ) -> None:
        """
        Analyze specified noise frame of given output image.

        Parameters
        ----------
        padding : bool, optional
            Whether to include padding postage stamps. (to be implemented)
        bin_ : bool, optional
            Whether to bin the 2D spectrum into L/8 x L/8 image.
            Currently this is ignored, as only bin_ == True is supported.
        rbin: np.array, optional, shape : (L, L)
            "labels" parameter for ndimage utilities.
            The default is None. If not provided, derive from image.shape.
        ridx: np.array, optional, shape : (nradbins,)
            "index" parameter for ndimage utilities.
            The default is None. If not provided, derive from rbin.

        Returns
        -------
        None

        """

        L = self.cfg.NsideP  # side length in px
        indata = self.outim.get_coadded_layer(self.layer)
        if not padding:
            L = self.cfg.Nside
            # padding region around the edge
            bdpad = self.cfg.n2 * self.cfg.postage_pad
            indata = indata[bdpad:-bdpad, bdpad:-bdpad]

        s_out = self.cfg.dtheta * u.degree.to("arcsec")  # in arcsec
        norm = NoiseAnal.get_norm(self.layer, L, Stn.RomanFilters[self.cfg.use_filter], s_out)

        # Measure the 2D power spectrum of image.
        ps = np.empty((L, L), dtype=np.float64)
        rps = np.square(np.abs(np.fft.fftshift(np.fft.rfft2(indata), 0))) / norm
        ps[:, L // 2 :] = rps[:, :-1]
        ps[1:, : L // 2] = rps[L - 1 : 0 : -1, L // 2 : 0 : -1]
        ps[0, : L // 2] = rps[0, L // 2 : 0 : -1]
        self.ps2d = np.average(np.reshape(ps, (L // 8, 8, L // 8, 8)), axis=(1, 3))
        del rps, ps

        # Calculate the azimuthally-averaged 1D power spectrum of the image.
        nradbins = (
            L // 16
        )  # Number of radial bins is side length div. into 8 from binning and then (floor) div. by 2.
        ps_1d, ps_image_err = NoiseAnal.azimuthal_average(self.ps2d, nradbins, rbin, ridx)
        # wavenumbers = NoiseAnal._get_wavenumbers(L, nradbins)

        self.ps1d = np.zeros((L // 16, 2))
        # self.ps1d[:, 0] = wavenumbers   # powerspectrum.k
        self.ps1d[:, 0] = ps_1d  # powerspectrum.ps_image
        self.ps1d[:, 1] = ps_image_err  # powerspectrum.ps_image_err

    def clear(self) -> None:
        """Free up memory space."""

        if hasattr(self, "ps2d"):
            del self.ps2d, self.ps1d


# diagnostics/starcube_nonoise_coldescr.txt

ColDescr = Enum(
    "ColDescr",
    [
        "RA",  #  0: right ascension
        "DEC",  #  1: declination
        # 'BLOCK_IX',      #  2: block ix
        # 'BLOCK_IY',      #  3: block iy
        "X_POS",  #  4: x position in block image (float)
        "Y_POS",  #  5: y position in block image (float)
        # 'X_INT',         #  6: int part of x
        # 'Y_INT',         #  7: int part of y
        # 'X_FRAC',        #  8: frac part of x
        # 'Y_FRAC',        #  9: frac part of y
        "AMPLITUDE",  # 10: star fit -> amplitude
        "OFFSET_X",  # 11: star fit -> centroid offset (in output pixels), x
        "OFFSET_Y",  # 12: star fit -> centroid offset (in output pixels), y
        "WIDTH",  # 13: star fit -> sigma (in output pixels)
        "SHAPE_G1",  # 14: star fit -> g1 shape
        "SHAPE_G2",  # 15: star fit -> g2 shape
        "M42_REAL",  # 16: star 4th moment Re M42 (Zhang et al. 2023 MNRAS 525, 2441 convention)
        "M42_IMAG",  # 17: star 4th moment Im M42
        "FORCED_PLUS",  # 18: star moment with forced sigma=0.40 arcsec scale length [+ component] (in units of forced sigma**2)  # noqa: E501
        "FORCED_CROSS",  # 19: star moment with forced sigma=0.40 arcsec scale length [x component]
        "FIDELITY",  # 20: fidelity (mean in 0.5 arcsec box)
        "COVERAGE",  # 21: coverage at star center
        "MEAN_UC",  # new: mean PSF leakage U/C (in linear space)
        "MEAN_SIGMA",  # new: mean noise amplification Sigma
        "STD_TSUM",  # new: standard deviation of total weight
        "MEAN_NEFF",  # new: mean effective coverage
    ],
    start=0,
)


class StarsAnal:
    """
    Analysis of point sources.

    Largely based on diagnostics/starcube_nonoise.py.

    Parameters
    ----------
    outim : OutImage
        Output image to analyze.
    layer : str, optional
        Layer name of injected stars to analyze.

    Methods
    -------
    __init__
        Constructor.
    __call__
        Analyze given point source frame of given output image.
    clear
        Free up memory space.

    """

    bd = 40  # padding size
    bd2 = 8
    ncol = len(ColDescr)

    def __init__(self, outim: OutImage, layer: str = "gsstar14") -> None:
        self.outim = outim
        self.layer = layer
        assert layer == "gsstar14", "Error: currently only 'gsstar14' is supported"

        self.cfg = outim.cfg
        assert layer in ["SCI"] + self.cfg.extrainput[1:], f"Error: layer '{layer}' not found"

    def __call__(
        self,
        n: int = None,
        search_radius: float = None,
        forced_scale: float = None,
        bdpad: int = None,
        res: int = None,
    ) -> None:
        """
        Analyze given point source frame of given output image.

        Parameters
        ----------
        n : int or None, optional
            Size of output images.
            If not provided, derive from self.cfg. Same for other parameters.
        search_radius : float or None, optional
            Search radius for injected point sources.
        forced_scale : float or None, optional
            Forced scale length for star moments.
        bdpad : int or None, optional
            Padding region around the edge.
        res : int or None, optional
            Resolution of HEALPix grid.

        Returns
        -------
        None

        """

        if None in [n, search_radius, forced_scale, bdpad, res]:
            n = self.cfg.NsideP  # size of output images
            blocksize = self.cfg.n1 * self.cfg.n2 * self.cfg.dtheta * Stn.degree  # radians
            search_radius = 1.5 * blocksize / np.sqrt(2.0)  # search radius
            forced_scale = 0.40 * u.arcsec.to("degree") / self.cfg.dtheta  # in output pixels
            bdpad = self.cfg.n2 * self.cfg.postage_pad  # padding region around the edge
            res = int(re.match(r"^gsstar(\d+)$", self.layer).group(1))
            # print(n, search_radius, forced_scale, bdpad, res)

        data_loaded = hasattr(self.outim, "hdu_list")
        if not data_loaded:
            self.outim._load_or_save_hdu_list(True)

        f = self.outim.hdu_list  # alias
        use_slice = (["SCI"] + self.cfg.extrainput[1:]).index(self.layer)

        mywcs = wcs.WCS(f[0].header)
        map_ = f[0].data[0, use_slice, :, :]
        wt = np.sum(np.where(f["INWEIGHT"].data[0, :, :, :] > 0.01, 1, 0), axis=0)
        fmap = (
            f["FIDELITY"].data[0, :, :].astype(np.float32) * HDU_to_bels(f["FIDELITY"]) / 0.1
        )  # convert to dB
        fmap = np.floor(fmap).astype(np.int16)  # and round to integer
        del f

        outmaps = self.cfg.outmaps  # shortcut
        if "U" in outmaps:
            UC_map = self.outim.get_output_map("FIDELITY")
        if "S" in outmaps:
            Sigma_map = self.outim.get_output_map("SIGMA")
        if "T" in outmaps:
            Tsum_map = self.outim.get_output_map("INWTSUM")
        if "N" in outmaps:
            Neff_map = self.outim.get_output_map("EFFCOVER")

        if not data_loaded:
            self.outim._load_or_save_hdu_list(False)

        ra_cent, dec_cent = mywcs.all_pix2world(
            [(n - 1) / 2], [(n - 1) / 2], [0.0], [0.0], 0, ra_dec_order=True
        )
        ra_cent = ra_cent[0]
        dec_cent = dec_cent[0]
        vec = healpy.ang2vec(ra_cent, dec_cent, lonlat=True)
        qp = healpy.query_disc(2**res, vec, search_radius, nest=False)
        ra_hpix, dec_hpix = healpy.pix2ang(2**res, qp, nest=False, lonlat=True)
        npix = len(ra_hpix)
        x, y, z1, z2 = mywcs.all_world2pix(ra_hpix, dec_hpix, np.zeros((npix,)), np.zeros((npix,)), 0)
        xi = np.rint(x).astype(np.int16)
        yi = np.rint(y).astype(np.int16)
        grp = np.where(
            np.logical_and(
                np.logical_and(xi >= bdpad, xi < n - bdpad), np.logical_and(yi >= bdpad, yi < n - bdpad)
            )
        )
        ra_hpix = ra_hpix[grp]
        dec_hpix = dec_hpix[grp]
        x = x[grp]
        y = y[grp]
        npix = len(x)
        del vec, qp, z1, z2, grp

        self.sub_cat = np.zeros((npix, StarsAnal.ncol))
        xi = np.rint(x).astype(np.int16)
        yi = np.rint(y).astype(np.int16)
        # position information
        self.sub_cat[:, ColDescr.RA.value] = ra_hpix
        self.sub_cat[:, ColDescr.DEC.value] = dec_hpix
        # self.sub_cat[:, ColDescr.BLOCK_IX.value] = self.outim.ibx
        # self.sub_cat[:, ColDescr.BLOCK_IY.value] = self.outim.iby
        self.sub_cat[:, ColDescr.X_POS.value] = x
        self.sub_cat[:, ColDescr.Y_POS.value] = y
        # self.sub_cat[:, ColDescr.X_INT   .value] = xi
        # self.sub_cat[:, ColDescr.Y_INT   .value] = yi
        dx = x - xi  # self.sub_cat[:, ColDescr.X_FRAC  .value] = dx = x-xi
        dy = y - yi  # self.sub_cat[:, ColDescr.Y_FRAC  .value] = dy = y-yi
        del ra_hpix, dec_hpix

        bd = StarsAnal.bd  # shortcut
        # print(self.outim.ibx, self.outim.iby, self.outim.fpath, npix)
        print(npix, end=" ")
        for k in range(npix):
            newimage = map_[yi[k] + 1 - bd : yi[k] + bd, xi[k] + 1 - bd : xi[k] + bd]

            # PSF shape
            moms = galsim.Image(newimage).FindAdaptiveMom(strict=False)
            if moms.error_message != "":
                continue

            self.sub_cat[k, ColDescr.AMPLITUDE.value] = moms.moments_amp
            self.sub_cat[k, ColDescr.OFFSET_X.value] = moms.moments_centroid.x - bd - dx[k]
            self.sub_cat[k, ColDescr.OFFSET_Y.value] = moms.moments_centroid.y - bd - dy[k]
            self.sub_cat[k, ColDescr.WIDTH.value] = moms.moments_sigma
            self.sub_cat[k, ColDescr.SHAPE_G1.value] = moms.observed_shape.g1
            self.sub_cat[k, ColDescr.SHAPE_G2.value] = moms.observed_shape.g2

            # higher moments
            x_, y_ = np.meshgrid(
                np.arange(1, bd * 2) - moms.moments_centroid.x, np.arange(1, bd * 2) - moms.moments_centroid.y
            )
            e1 = moms.observed_shape.e1
            e2 = moms.observed_shape.e2
            Mxx = moms.moments_sigma**2 * (1 + e1) / np.sqrt(1 - e1**2 - e2**2)
            Myy = moms.moments_sigma**2 * (1 - e1) / np.sqrt(1 - e1**2 - e2**2)
            Mxy = moms.moments_sigma**2 * e2 / np.sqrt(1 - e1**2 - e2**2)
            D = Mxx * Myy - Mxy**2
            zeta = D * (Mxx + Myy + 2 * np.sqrt(D))
            u_ = ((Myy + np.sqrt(D)) * x_ - Mxy * y_) / zeta**0.5
            v_ = ((Mxx + np.sqrt(D)) * y_ - Mxy * x_) / zeta**0.5
            wti = newimage * np.exp(-0.5 * (u_**2 + v_**2))
            self.sub_cat[k, ColDescr.M42_REAL.value] = np.sum(wti * (u_**4 - v_**4)) / np.sum(wti)
            self.sub_cat[k, ColDescr.M42_IMAG.value] = (
                2 * np.sum(wti * (u_**3 * v_ + u_ * v_**3)) / np.sum(wti)
            )

            # moments with forced scale length
            wti2 = newimage * np.exp(-0.5 * (x_**2 + y_**2) / forced_scale**2)
            self.sub_cat[k, ColDescr.FORCED_PLUS.value] = (
                np.sum(wti2 * (x_**2 - y_**2)) / np.sum(wti2) / forced_scale**2
            )
            self.sub_cat[k, ColDescr.FORCED_CROSS.value] = (
                np.sum(wti2 * (2 * x_ * y_)) / np.sum(wti2) / forced_scale**2
            )

            # fidelity and coverage
            central = np.s_[
                yi[k] + 1 - StarsAnal.bd2 : yi[k] + StarsAnal.bd2,
                xi[k] + 1 - StarsAnal.bd2 : xi[k] + StarsAnal.bd2,
            ]  # central region of the star
            self.sub_cat[k, ColDescr.FIDELITY.value] = np.mean(fmap[central])
            self.sub_cat[k, ColDescr.COVERAGE.value] = wt[yi[k] // self.cfg.n2, xi[k] // self.cfg.n2]

            # new columns based on output maps
            self.sub_cat[k, ColDescr.MEAN_UC.value] = np.mean(UC_map[central]) if "U" in outmaps else -1
            self.sub_cat[k, ColDescr.MEAN_SIGMA.value] = np.mean(Sigma_map[central]) if "S" in outmaps else -1
            self.sub_cat[k, ColDescr.STD_TSUM.value] = np.std(Tsum_map[central]) if "T" in outmaps else -1
            if self.cfg.linear_algebra == "Empirical":
                self.sub_cat[k, ColDescr.STD_TSUM.value] = 0
            self.sub_cat[k, ColDescr.MEAN_NEFF.value] = np.mean(Neff_map[central]) if "N" in outmaps else -1

            del newimage, x_, y_, u_, v_, wti, wti2

        del map_, wt, fmap
        del x, y, xi, yi, dx, dy

        if "U" in outmaps:
            del UC_map
        if "S" in outmaps:
            del Sigma_map
        if "T" in outmaps:
            del Tsum_map
        if "N" in outmaps:
            del Neff_map

    def clear(self) -> None:
        """
        Free up memory space.

        Returns
        -------
        None.

        """

        if hasattr(self, "sub_cat"):
            del self.sub_cat


class _BlkGrp:
    """
    Abstract base class for groups of blocks (mosiacs or suites).

    Methods
    -------
    __call__
        Run all the analyses below.
    get_consump_map
        Get map of time consumption.
    get_coverage_map
        Get map of mean coverages.
    get_noise_power_spectra
        Analyze noise power spectra of this mosaic.
    get_star_catalog
        Analyze injected point sources of this mosaic.
    clear
        Free up memory space.

    """

    def __call__(self, overwrite: bool = False) -> None:
        """
        Run all the analyses below.

        Parameters
        ----------
        overwrite : bool, optional
            Whether to overwrite existing results.

        Returns
        -------
        None

        """

        self.get_consump_map(overwrite=overwrite)  # Get map of time consumption.
        self.get_coverage_map(overwrite=overwrite)  # Get map of mean coverages.
        self.get_noise_power_spectra(overwrite=overwrite)  # Analyze noise power spectra of this mosaic.
        self.get_star_catalog(overwrite=overwrite)  # Analyze injected point sources of this mosaic.

    def get_consump_map(self, overwrite: bool = False) -> None:
        """
        Get map of time consumption.

        Parameters
        ----------
        overwrite : bool, optional
            Whether to overwrite existing results.

        Returns
        -------
        None

        """

        fname = self.cfg.outstem + "_Consump.npy"
        if not overwrite and exists(fname):
            with open(fname, "rb") as f:
                self.consump_map = np.load(f)
            return

        if self.ndim == 2:  # Mosaic
            nblock = self.cfg.nblock  # shortcut
            self.consump_map = np.zeros((nblock, nblock))
            for iby in range(nblock):
                for ibx in range(nblock):
                    self.consump_map[iby][ibx] = self.outimages[iby][ibx].get_time_consump()

        elif self.ndim == 1:  # Suite
            nrun = self.nrun
            self.consump_map = np.zeros((nrun,))
            for ib in range(nrun):
                self.consump_map[ib] = self.outimages[ib].get_time_consump()

        with open(fname, "wb") as f:
            np.save(f, self.consump_map)

    def get_coverage_map(self, overwrite: bool = False) -> None:
        """
        Get map of mean coverages.

        Parameters
        ----------
        overwrite : bool, optional
            Whether to overwrite existing results.

        Returns
        -------
        None

        """

        fname = self.cfg.outstem + "_Coverage.npy"
        if not overwrite and exists(fname):
            with open(fname, "rb") as f:
                self.coverage_map = np.load(f)
            return

        if self.ndim == 2:  # Mosaic
            nblock = self.cfg.nblock  # shortcut
            self.coverage_map = np.zeros((nblock, nblock))
            for iby in range(nblock):
                for ibx in range(nblock):
                    self.coverage_map[iby][ibx] = self.outimages[iby][ibx].get_mean_coverage()

        elif self.ndim == 1:  # Suite
            nrun = self.nrun
            self.coverage_map = np.zeros((nrun,))
            for ib in range(nrun):
                self.coverage_map[ib] = self.outimages[ib].get_mean_coverage()

        with open(fname, "wb") as f:
            np.save(f, self.coverage_map)

    def get_noise_power_spectra(self, bins: int = 5, overwrite: bool = False) -> None:
        """
        Analyze noise power spectra of this mosaic.

        Parameters
        ----------
        bins : int, optional
            Number of bins for 1D power spectra.
        overwrite : bool, optional
            Whether to overwrite existing results.

        Returns
        -------
        None

        """

        fname = self.cfg.outstem + "_NoisePS.npy"
        if not overwrite and exists(fname):
            with open(fname, "rb") as f:
                self.ps2d_all = np.load(f)
                self.ps1d_all = np.load(f)
                self.wavenumbers = np.load(f)
            return

        timer = Timer()

        # identify noise layers
        noiseinput = [layer for layer in self.cfg.extrainput[1:] if "noise" in layer]
        n_innoise = len(noiseinput)
        print(noiseinput)

        # mean coverage bins
        if not hasattr(self, "coverage_map"):
            self.get_coverage_map()

        mc_max = self.coverage_map.max() + 1e-12
        mc_min = self.coverage_map.min() - 1e-12
        coverage_idx = ((self.coverage_map - mc_min) / (mc_max - mc_min) * bins).astype(np.uint8)
        unique, counts = np.unique(coverage_idx, return_counts=True)

        # create storage
        L = self.cfg.Nside if not self.padding else self.cfg.NsideP

        self.ps2d_all = np.zeros((n_innoise, L // 8, L // 8))
        self.ps1d_all = np.zeros((n_innoise, bins, L // 16, 2))

        # derive rbin and ridx for NoiseAnal.azimuthal_average
        nradbins = (
            L // 16
        )  # Number of radial bins is side length div. into 8 from binning and then (floor) div. by 2.
        yy, xx = np.mgrid[: L // 8, : L // 8]
        r = np.hypot(xx - L // 8 / 2, yy - L // 8 / 2)
        rbin = (nradbins * r / r.max()).astype(int)
        ridx = np.arange(1, rbin.max() + 1)
        del yy, xx, r

        self.wavenumbers = NoiseAnal._get_wavenumbers(L, nradbins)
        # dividing by s_out converts from units of cyc/s_out to cyc/arcsec
        self.wavenumbers /= self.cfg.dtheta * u.degree.to("arcsec")

        # loop over noise layers and output images
        if self.ndim == 2:  # Mosaic
            for iby in range(self.cfg.nblock):
                print(f" > row {iby:2d}  t= {timer():9.2f} s")
                for inl, layer in enumerate(noiseinput):
                    for ibx in range(self.cfg.nblock):
                        noise = NoiseAnal(self.outimages[iby][ibx], layer)
                        noise(padding=self.padding, rbin=rbin, ridx=ridx)
                        self.ps2d_all[inl, :, :] += noise.ps2d
                        self.ps1d_all[inl, coverage_idx[iby][ibx], :, :] += noise.ps1d[:, :]
                        noise.clear()
                        del noise

        elif self.ndim == 1:  # Suite
            nrun = self.nrun
            for inl, layer in enumerate(noiseinput):
                for ib in range(nrun):
                    noise = NoiseAnal(self.outimages[ib], layer)
                    noise(padding=self.padding, rbin=rbin, ridx=ridx)
                    self.ps2d_all[inl, :, :] += noise.ps2d
                    self.ps1d_all[inl, coverage_idx[ib], :, :] += noise.ps1d[:, :]
                    noise.clear()
                    del noise

        del rbin, ridx

        # postprocessing
        if self.ndim == 2:  # Mosaic
            self.ps2d_all /= self.cfg.nblock**2
        elif self.ndim == 1:  # Suite
            self.ps2d_all /= self.nrun

        for idx, count in zip(unique, counts, strict=False):
            self.ps1d_all[:, idx, :, :] /= count
        del coverage_idx, counts

        with open(fname, "wb") as f:
            np.save(f, self.ps2d_all)
            np.save(f, self.ps1d_all)
            np.save(f, self.wavenumbers)

        print(f"finished at t = {timer():.2f} s")

    def get_star_catalog(self, layer: str = "gsstar14", overwrite: bool = False) -> None:
        """
        Analyze injected point sources of this mosaic.

        Parameters
        ----------
        layer : str, optional
            Layer name of injected stars to analyze.
        overwrite : bool, optional
            Whether to overwrite existing results.

        Returns
        -------
        None

        """

        fname = self.cfg.outstem + "_StarCat.npy"
        if not overwrite and exists(fname):
            with open(fname, "rb") as f:
                self.star_cat = np.load(f)
            return

        timer = Timer()
        self.star_cat = np.zeros((0, StarsAnal.ncol))

        n = self.cfg.NsideP  # size of output images
        blocksize = self.cfg.n1 * self.cfg.n2 * self.cfg.dtheta * Stn.degree  # radians
        search_radius = 1.5 * blocksize / np.sqrt(2.0)  # search radius
        forced_scale = 0.40 * u.arcsec.to("degree") / self.cfg.dtheta  # in output pixels
        bdpad = self.cfg.n2 * self.cfg.postage_pad  # padding region around the edge
        res = int(re.match(r"^gsstar(\d+)$", layer).group(1))
        # print(n, search_radius, forced_scale, bdpad, res)

        # loop over output images
        if self.ndim == 2:  # Mosaic
            for iby in range(self.cfg.nblock):
                print(f" > row {iby:2d}  t= {timer():9.2f} s")

                print("star counts:", end=" ")
                for ibx in range(self.cfg.nblock):
                    stars = StarsAnal(self.outimages[iby][ibx], layer)
                    stars(n, search_radius, forced_scale, bdpad, res)
                    self.star_cat = np.concatenate((self.star_cat, stars.sub_cat), axis=0)
                    stars.clear()
                    del stars
                print()

        elif self.ndim == 1:  # Suite
            nrun = self.nrun
            print("star counts:", end=" ")
            for ib in range(nrun):
                stars = StarsAnal(self.outimages[ib], layer)
                stars(n, search_radius, forced_scale, bdpad, res)
                self.star_cat = np.concatenate((self.star_cat, stars.sub_cat), axis=0)
                stars.clear()
                del stars
            print()

        with open(fname, "wb") as f:
            np.save(f, self.star_cat)

        print(f"finished at t = {timer():.2f} s")

    def clear(self) -> None:
        """Free up memory space."""

        if self.ndim == 2:  # Mosaic
            for ibx in range(self.cfg.nblock):
                for iby in range(self.cfg.nblock):
                    self.outimages[iby][ibx] = None

        elif self.ndim == 1:  # Suite
            for ib in range(self.nrun):
                self.outimages[ib] = None

        if hasattr(self, "consump_map"):
            del self.consump_map
        if hasattr(self, "coverage_map"):
            del self.coverage_map
        if hasattr(self, "ps2d_all"):
            del self.ps2d_all, self.ps1d_all
        if hasattr(self, "star_cat"):
            del self.star_cat


class Mosaic(_BlkGrp):
    """
    Wrapper for coadded mosaics (2D arrays of blocks).

    Parameters
    ----------
    cfg : Config
        Configuration used for this output mosaic.

    Methods
    -------
    __init__
        Constructor.
    share_padding_stamps
        Share padding postage stamps between adjacent blocks.

    """

    ndim = 2
    padding = False  # for get_noise_power_spectra

    def __init__(self, cfg: Config) -> None:
        """Constructor."""

        cfg()
        self.cfg = cfg
        self.hdu_names = OutImage.get_hdu_names(cfg.outmaps)

        self.outimages = [[None for ibx in range(cfg.nblock)] for iby in range(cfg.nblock)]
        for ibx in range(cfg.nblock):
            for iby in range(cfg.nblock):
                fpath = cfg.outstem + f"_{ibx:02d}_{iby:02d}.fits"
                self.outimages[iby][ibx] = OutImage(fpath, cfg, self.hdu_names)

    def share_padding_stamps(self) -> None:
        """
        Share padding postage stamps between adjacent blocks.

        Returns
        -------
        None

        """

        assert self.cfg.pad_sides == "auto", "Error: share_padding_stamps only supports pad_sides == 'auto'"
        nblock = self.cfg.nblock  # shortcut
        timer = Timer()

        print(" > horizontal sharing")
        for iby in range(nblock):
            print(f" > row {iby:2d}  t= {timer():9.2f} s")
            self.outimages[iby][0]._load_or_save_hdu_list(True)
            for ibx in range(nblock - 1):
                self.outimages[iby][ibx + 1]._load_or_save_hdu_list(True)
                self.outimages[iby][ibx]._update_hdu_data(self.outimages[iby][ibx + 1], "right", True)
                self.outimages[iby][ibx + 1]._update_hdu_data(self.outimages[iby][ibx], "left", False)
                self.outimages[iby][ibx]._load_or_save_hdu_list(False, save_file=True)
            self.outimages[iby][nblock - 1]._load_or_save_hdu_list(False, save_file=True)
        print(flush=True)

        print(" > vertical sharing")
        for ibx in range(nblock):
            print(f" > column {ibx:2d}  t= {timer():9.2f} s")
            self.outimages[0][ibx]._load_or_save_hdu_list(True)
            for iby in range(nblock - 1):
                self.outimages[iby + 1][ibx]._load_or_save_hdu_list(True)
                self.outimages[iby][ibx]._update_hdu_data(self.outimages[iby + 1][ibx], "top", True)
                self.outimages[iby + 1][ibx]._update_hdu_data(self.outimages[iby][ibx], "bottom", False)
                self.outimages[iby][ibx]._load_or_save_hdu_list(False, save_file=True, auto_to_all=True)
            self.outimages[nblock - 1][ibx]._load_or_save_hdu_list(False, save_file=True, auto_to_all=True)
        print(flush=True)

        print(f"finished at t = {timer():.2f} s")


class Suite(_BlkGrp):
    """
    Wrapper for coadded suites (hashed arrays of blocks).

    Parameters
    ----------
    cfg : Config
        Configuration used for this output mosaic.
    prime : int, optional
        Prime number for hashing (Paper IV).
    nrun : int, optional
        Number of coadded blocks (Paper IV).

    Methods
    -------
    __init__
        Constructor.

    """

    ndim = 1
    padding = True  # for get_noise_power_spectra

    def __init__(self, cfg: Config, prime: int = 691, nrun: int = 16) -> None:
        """Constructor."""

        cfg()
        self.cfg = cfg
        self.hdu_names = OutImage.get_hdu_names(cfg.outmaps)

        self.prime = prime
        self.nrun = nrun
        self.outimages = [None for ib in range(nrun)]
        for ib in range(nrun):
            ibx, iby = divmod(ib * 691 % cfg.nblock**2, cfg.nblock)
            fpath = cfg.outstem + f"_{ibx:02d}_{iby:02d}.fits"
            self.outimages[ib] = OutImage(fpath, cfg, self.hdu_names)<|MERGE_RESOLUTION|>--- conflicted
+++ resolved
@@ -32,18 +32,12 @@
 from astropy.io import fits
 from scipy import ndimage
 
-<<<<<<< HEAD
-import healpy
-import galsim
-from .config import Timer, Settings as Stn, Config
-from .coadd import OutStamp, Block
+from .coadd import Block, OutStamp
 from .compress.compressutils import ReadFile
-=======
-from .coadd import Block, OutStamp
 from .config import Config, Timer
 from .config import Settings as Stn
->>>>>>> dc51058e
 from .diagnostics.outimage_utils.helper import HDU_to_bels
+
 
 class OutImage:
     """
@@ -122,19 +116,11 @@
         self.fpath = fpath
         self.ibx, self.iby = map(int, Path(fpath).stem.split("_")[-2:])
 
-<<<<<<< HEAD
         self.cfg = cfg
         if cfg is None:
             with ReadFile(fpath) as hdu_list:
-                self.cfg = Config(''.join(hdu_list['CONFIG'].data['text'].tolist()))
-        self.cfg() # update configuration parameters
-=======
-        cfg()
-        self.cfg = cfg
-        if cfg is None:
-            with fits.open(fpath) as hdu_list:
                 self.cfg = Config("".join(hdu_list["CONFIG"].data["text"].tolist()))
->>>>>>> dc51058e
+        self.cfg()  # update configuration parameters
 
         self.hdu_names = hdu_names
         if hdu_names is None:
@@ -203,13 +189,8 @@
         """
 
         if load_mode:
-<<<<<<< HEAD
-            if not hasattr(self, 'hdu_list'):
+            if not hasattr(self, "hdu_list"):
                 self.hdu_list = ReadFile(self.fpath)
-=======
-            if not hasattr(self, "hdu_list"):
-                self.hdu_list = fits.open(self.fpath)
->>>>>>> dc51058e
 
         else:
             if save_file:
