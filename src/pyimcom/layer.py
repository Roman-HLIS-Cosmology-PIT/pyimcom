--- conflicted
+++ resolved
@@ -450,9 +450,6 @@
         return mydict
 
     @staticmethod
-<<<<<<< HEAD
-    def galsim_extobj_grid(res, mywcs, inpsf, sca_nside, inpsf_oversamp, extraargs=[], chrom = False):
-=======
     def _value(obj, n):
         """Helper function to get obj if it is a scalar or obj[n] if it is an array."""
         try:
@@ -462,8 +459,7 @@
         return out
 
     @staticmethod
-    def galsim_extobj_grid(res, mywcs, inpsf, sca_nside, inpsf_oversamp, extraargs=[]):
->>>>>>> 8b8691a2
+    def galsim_extobj_grid(res, mywcs, inpsf, sca_nside, inpsf_oversamp, extraargs=[], chrom = False):
         """
         Draws a grid of galaxies on an SCA image.
 
