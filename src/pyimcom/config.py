"""
Encapsulation of pyimcom background settings and configuration.

Classes
-------
Timer
    All-purpose timer.
Settings
    pyimcom background settings.
fpaCoords
    some basic data on the Roman FPA coordinates, needed for some of the tests.
Config
    pyimcom configuration, with JSON file interface.

Functions
---------
format_axis
    Format a panel (an axis) of a figure.

"""

import json
from importlib.resources import files
from time import perf_counter

import numpy as np
from astropy import units as u
from astropy.io import fits


class Timer:
    """
    All-purpose timer.

    Methods
    -------
    __init__
        Constructor.
    __call__
        Return the time elapsed since tstart in seconds.

    """

    def __init__(self) -> None:
        self.tstart = perf_counter()

    def __call__(self, reset: bool = False) -> float:
        """
        Return the time elapsed since tstart in seconds.

        Parameters
        ----------
        reset : bool, optional
            Whether to reset tstart.

        Returns
        -------
        float
            Time elapsed since tstart in seconds.

        """

        tnow = perf_counter()
        tstart = self.tstart
        if reset:
            self.tstart = tnow
        return tnow - tstart


class Settings:
    """
    pyimcom background settings.

    This class contains assorted Roman WFI data needed for the coadd code.

    """

    # which header in the input file contains the WCS information
    hdu_with_wcs = "SCI"

    degree = u.degree.to("rad")  # == np.pi/180.0 == 0.017453292519943295
    arcmin = u.arcmin.to("rad")  # == degree/60.0 == 0.0002908882086657216
    arcsec = u.arcsec.to("rad")  # == arcmin/60.0 == 4.84813681109536e-06

    # filter list
    RomanFilters = ["W146", "F184", "H158", "J129", "Y106", "Z087", "R062", "PRSM", "DARK", "GRSM", "K213"]
    QFilterNative = [1.155, 1.456, 1.250, 1.021, 0.834, 0.689, 0.491, 1.009, 0.000, 1.159, 1.685]

    # linear obscuration of the telescope
    obsc = 0.31

    # SCA parameters
    pixscale_native = 0.11 * arcsec
    sca_nside = 4088  # excludes reference pixels
    sca_ctrpix = (sca_nside - 1) / 2
    sca_sidelength = sca_nside * pixscale_native

    # SCA field of view centers
    # SCAFov[i,j] = position of SCA #[i+1] (i=0..17) in j coordinate (j=0 for X, j=1 for Y)
    # these are in 'WFI local' field angles, in degrees
    # just for checking coverage since only 3 decimal places
    SCAFov = np.asarray(
        [
            [-0.071, -0.037],
            [-0.071, 0.109],
            [-0.070, 0.240],
            [-0.206, -0.064],
            [-0.206, 0.083],
            [-0.206, 0.213],
            [-0.341, -0.129],
            [-0.341, 0.018],
            [-0.342, 0.147],
            [0.071, -0.037],
            [0.071, 0.109],
            [0.070, 0.240],
            [0.206, -0.064],
            [0.206, 0.083],
            [0.206, 0.213],
            [0.341, -0.129],
            [0.341, 0.018],
            [0.342, 0.147],
        ]
    )


class fpaCoords:
    """This contains some static data on the FPA coordinate system.

    It also has some associated static methods.
    """

    # focal plane coordinates of SCA centers, in mm
    xfpa = np.array(
        [
            -22.14,
            -22.29,
            -22.44,
            -66.42,
            -66.92,
            -67.42,
            -110.70,
            -111.48,
            -112.64,
            22.14,
            22.29,
            22.44,
            66.42,
            66.92,
            67.42,
            110.70,
            111.48,
            112.64,
        ]
    )
    yfpa = np.array(
        [
            12.15,
            -37.03,
            -82.06,
            20.90,
            -28.28,
            -73.06,
            42.20,
            -6.98,
            -51.06,
            12.15,
            -37.03,
            -82.06,
            20.90,
            -28.28,
            -73.06,
            42.20,
            -6.98,
            -51.06,
        ]
    )
    # radius to circumscribe FPAs
    Rfpa = 151.07129575137697

    # orientation of SCAs
    # -1 orient means SCA +x pointed along FPA -x, SCA +y pointed along FPA -y
    # +1 orient means SCA +x pointed along FPA +x, SCA +y pointed along FPA +y (SCA #3,6,9,12,15,18)
    sca_orient = np.array([-1, -1, 1, -1, -1, 1, -1, -1, 1, -1, -1, 1, -1, -1, 1, -1, -1, 1]).astype(np.int16)

    pixsize = 0.01  # in mm
    nside = 4088  # number of active pixels on a side

    @classmethod
    def pix2fpa(cls, sca, x, y):
        """Method to convert pixel (x,y) on a given sca to focal plane coordinates.

        Inputs:
           sca (in form 1..18)
           x and y (in pixels)
           sca, x, y may be scalars or arrays

        Outputs:
           xfpa, yfpa (in mm)
        """

        if np.amin(sca) < 1 or np.amax(sca) > 18:
            raise ValueError(f"Invalid SCA in fpadata.pix2fpa, range={np.amin(sca):d},{np.amax(sca):d}")

        return (
            cls.xfpa[sca - 1] + cls.pixsize * (x - (cls.nside - 1) / 2.0) * cls.sca_orient[sca - 1],
            cls.yfpa[sca - 1] + cls.pixsize * (y - (cls.nside - 1) / 2.0) * cls.sca_orient[sca - 1],
        )


class Config:
    """
    pyimcom configuration, with JSON file interface.

    Parameters
    ----------
    cfg_file : str or None, optional
        File path to or text content of a JSON configuration file.
        The default is ''. This uses pyimcom/configs/default_config.json.
        Set cfg_file=None to build a configuration from scratch.
    inmode : str or None, optional
        Directives for special behavior. Right now the only one supported
        is 'block' (meaning the configuration is read from a block output).

    Methods
    -------
    __init__
        Constructor.
    __call__
        Calculate or update derived quantities.
    _from_dict
        Build a configuration from a dictionary.
    _get_attrs_wrapper
        Wrapper for getting an attribute or a set of attributes.
    _build_config
        Terminal interface to build a configuration from scratch.
    to_file
        Save the configuration to a JSON file.

    """

    __slots__ = (
        "cfg_file",
        "NsideP",
        "n1P",
        "n2f",  # __init__, __call__
        "obsfile",
        "inpath",
        "informat",
        "use_filter",
        "inpsf_path",
        "inpsf_format",
        "inpsf_oversamp",
        "psfsplit",
        "psfsplit_r1",
        "psfsplit_r2",
        "psfsplit_epsilon",  # SECTION I
        "permanent_mask",
        "cr_mask_rate",
        "extrainput",
        "n_inframe",
        "labnoisethreshold",  # SECTION II
        "ra",
        "dec",
        "lonpole",
        "nblock",
        "n1",
        "n2",
        "dtheta",
        "Nside",  # SECTION III
        "fade_kernel",
        "postage_pad",
        "pad_sides",
        "stoptile",  # SECTION IV
        "outmaps",
        "outstem",
        "tempfile",
        "inlayercache",  # SECTION V
        "n_out",
        "outpsf",
        "sigmatarget",
        "outpsf_extra",
        "sigmatarget_extra",  # SECTION VI
        "npixpsf",
        "psf_circ",
        "psf_norm",
        "amp_penalty",
        "flat_penalty",
        "instamp_pad",  # SECTION VII
        "linear_algebra",
        "iter_rtol",
        "iter_max",
        "no_qlt_ctrl",
        "kappaC_arr",
        "uctarget",
        "sigmamax",  # SECTION VIII
<<<<<<< HEAD
        "ds_model",
        "ds_rows",
        "ds_outpath",
        "ds_outstem",
        "cg_model",
        "cost_model",
        "ds_obsfile",
        "ds_noisefile",
        "ds_restart",
        "cost_prior",
        "resid_model",
        "hub_thresh",
        "cg_maxiter",
        "cg_tol", 
        "gaindir" # SECTION IX
=======
        "tileschm",
        "rerun",
        "mosaic",  # SECTION IX
>>>>>>> a61263f4
    )

    def __init__(self, cfg_file: str = "", inmode=None) -> None:
        # option to load from a block output file
        if inmode == "block":
            with fits.open(cfg_file) as f:
                c = f["CONFIG"].data["text"]
                n = len(c)
                cf = ""
                for j in range(n):
                    cf += c[j] + "\n"
            self._from_dict(json.loads(cf))
            self()
            return

        self.cfg_file = cfg_file
        if cfg_file is not None:
            if cfg_file == "":
                # print('> Using pyimcom/configs/default_config.json', flush=True)
                self.cfg_file = files(__package__).joinpath("configs/default_config.json")

            try:
                with open(self.cfg_file) as f:
                    cfg_dict = json.load(f)
            except (OSError, FileNotFoundError):
                cfg_dict = json.loads(self.cfg_file)
            self._from_dict(cfg_dict)

        else:
            self._build_config()

        self()

    def __call__(self) -> None:
        """Calculate or update derived quantities."""

        ### SECTION I: INPUT FILES ###
        if self.psfsplit:
            self.psfsplit_r1 = float(self.psfsplit[0])
            self.psfsplit_r2 = float(self.psfsplit[1])
            self.psfsplit_epsilon = float(self.psfsplit[2])

        ### SECTION II: MASKS AND LAYERS ###
        self.n_inframe = len(self.extrainput)

        ### SECTION III: WHAT AREA TO COADD ###
        self.Nside = self.n1 * self.n2
        self.NsideP = self.Nside + self.postage_pad * self.n2 * 2
        self.n1P = self.n1 + self.postage_pad * 2
        self.n2f = self.n2 + self.fade_kernel * 2

        ### SECTION VIII: SOLVING LINEAR SYSTEMS ###
        if self.linear_algebra == "Empirical":
            self.outmaps = self.outmaps.replace("T", "")
            if self.no_qlt_ctrl:
                self.outmaps = self.outmaps.replace("U", "").replace("S", "")
            elif "U" not in self.outmaps and "S" not in self.outmaps:
                self.no_qlt_ctrl = True

        if self.linear_algebra == "Empirical" or self.kappaC_arr.size == 1:
            self.outmaps = self.outmaps.replace("K", "")

        ### SECTION IX: DESTRIPING PARAMS ###
        if self.cost_model:
            if self.cost_model == "quadratic":
                self.resid_model = "quad_prime"
            elif self.cost_model == "absolute":
                self.resid_model = "abs_prime"
            elif self.cost_model == "huber_loss":
                self.resid_model = "hub_prime"
            # stuff

        ### SECTION IX: DESTRIPING PARAMS ###
        if self.cost_model:
            if self.cost_model == "quadratic":
                self.resid_model = "quad_prime"
            elif self.cost_model == "absolute":
                self.resid_model = "abs_prime"
            elif self.cost_model == "huber_loss":
                self.resid_model = "hub_prime"
            # stuff

    def _from_dict(self, cfg_dict: dict) -> None:
        """
        Build a configuration from a dictionary.

        Parameters
        ----------
        cfg_dict : dict
            This is a dictionary, usually built from a JSON file.

        Returns
        -------
        None

        """

        ### SECTION I: INPUT FILES ###
        # input files
        self.obsfile = cfg_dict["OBSFILE"]
        self.inpath, self.informat = cfg_dict["INDATA"]
        # which filter to make coadd
        self.use_filter = cfg_dict["FILTER"]
        # input PSF information
        self.inpsf_path, self.inpsf_format, self.inpsf_oversamp = cfg_dict["INPSF"]
        # if PSF splitting is used
        self.psfsplit = cfg_dict.get("PSFSPLIT", "")

        ### SECTION II: MASKS AND LAYERS ###
        # permanent mask file
        self.permanent_mask = cfg_dict.get("PMASK")
        # CR hit probability for stochastic mask
        self.cr_mask_rate = cfg_dict.get("CMASK", 0.0)
        # input images to stack at once
        self.extrainput = [None] + cfg_dict.get("EXTRAINPUT", [])
        # threshold for masking lab noise data
        self.labnoisethreshold = cfg_dict.get("LABNOISETHRESHOLD", 3.0)

        ### SECTION III: WHAT AREA TO COADD ###
        # tile center in degrees RA, DEC
        self.ra, self.dec = cfg_dict["CTR"]
        self.lonpole = float(cfg_dict.get("LONPOLE", 180.0))
        # if we are doing a nblock x nblock array on the same projection
        self.nblock = cfg_dict["BLOCK"]
        # and output size: n1 (number of IMCOM postage stamps)
        # n2 (size of single run), dtheta (arcsec)
        # output array size will be (n1 x n2 x dtheta) on a side
        # with padding, it is (n1 + 2*postage_pad) n2 x dtheta on a side
        self.n1, self.n2, self.dtheta = cfg_dict["OUTSIZE"]
        assert self.n1 % 2 == 0, "Error: n1 must be even since PSF computations are in 2x2 groups"
        self.dtheta *= u.arcsec.to("degree")

        ### SECTION IV: MORE ABOUT POSTAGE STAMPS ###
        # fading kernel width
        self.fade_kernel = cfg_dict.get("FADE", 3)
        # pad this many IMCOM postage stamps around the edge
        self.postage_pad = cfg_dict.get("PAD", 0)
        # according to the strategy or on the sides specified by the user
        self.pad_sides = cfg_dict.get("PADSIDES", "auto")
        # stop bulding the tile after a certain number of postage stamps
        self.stoptile = cfg_dict.get("STOP", 0)

        ### SECTION V: WHAT AND WHERE TO OUTPUT ###
        # choose which outputs to report
        self.outmaps = cfg_dict.get("OUTMAPS", "USKTN")
        # output stem
        self.outstem = cfg_dict["OUT"]
        # temporary storage
        # virtual memory will be used if this is not empty str
        self.tempfile = cfg_dict.get("TEMPFILE", "")
        if not self.tempfile:
            self.tempfile = None
        # cache input layers here
        self.inlayercache = cfg_dict.get("INLAYERCACHE", "")
        if not self.inlayercache:
            self.inlayercache = None

        ### SECTION VI: TARGET OUTPUT PSF(S) ###
        # number of target output PSF(s)
        self.n_out = cfg_dict.get("NOUT", 1)
        # target output PSF type
        self.outpsf = cfg_dict.get("OUTPSF", "AIRYOBSC")
        # target output PSF extra smearing
        self.sigmatarget = cfg_dict.get("EXTRASMOOTH", 1.5 / 2.355)

        if self.n_out > 1:  # more than one target output PSF
            self.outpsf_extra = []
            self.sigmatarget_extra = []
            for j_out in range(1, self.n_out):
                self.outpsf_extra.append(cfg_dict.get(f"OUTPSF{j_out + 1}", "AIRYOBSC"))
                self.sigmatarget_extra.append(cfg_dict.get(f"EXTRASMOOTH{j_out + 1}", 1.5 / 2.355))

        ### SECTION VII: BUILDING LINEAR SYSTEMS ###
        # width of PSF sampling/overlap arrays in native pixels
        self.npixpsf = cfg_dict.get("NPIXPSF", 48)
        # experimental feature to apply a circular cutout to PSFs
        self.psf_circ = cfg_dict.get("PSFCIRC", False)
        # experimental feature to normalize PSFs after sampling
        self.psf_norm = cfg_dict.get("PSFNORM", False)

        # experimental feature to change the weighting of Fourier modes
        self.amp_penalty = cfg_dict.get("AMPPEN", (0.0, 0.0))
        # amount by which to penalize having different contributions
        # to the output from different input images
        self.flat_penalty = cfg_dict.get("FLATPEN", 0.0)
        # input stamp size padding (aka acceptance radius)
        self.instamp_pad = cfg_dict.get("INPAD", 1.055) * Settings.arcsec

        ### SECTION VIII: SOLVING LINEAR SYSTEMS ###
        # kernel to solve linear systems
        self.linear_algebra = cfg_dict.get("LAKERNEL", "Cholesky")
        if self.linear_algebra == "Iterative":
            # relative tolerance and maximum number of iterations
            self.iter_rtol = cfg_dict.get("ITERRTOL", 1.5e-3)
            self.iter_max = cfg_dict.get("ITERMAX", 30)
        elif self.linear_algebra == "Empirical":
            # no-quality control option
            self.no_qlt_ctrl = cfg_dict.get("EMPIRNQC", False)

        ### SECTION IX: DESTRIPING PARAMS ###
        self.ds_model, self.ds_rows = cfg_dict["DSMODEL"]
        self.ds_outpath, self.ds_outstem = cfg_dict["DSOUT"]
        self.cg_model, self.cg_maxiter, self.cg_tol = cfg_dict["CGMODEL"]
        self.cost_model, self.cost_prior, self.hub_thresh = cfg_dict["DSCOST"]
        self.ds_obsfile = cfg_dict.get("DSOBSFILE")
        self.ds_noisefile = cfg_dict.get("DSNOISEFILE", False)
        self.ds_restart = cfg_dict.get("DSRESTART")
        self.gaindir = cfg_dict.get("GAINDIR", False)

        # Lagrange multiplier (kappa) information
        # list of kappa/C values, ascending order
        self.kappaC_arr = np.array(cfg_dict.get("KAPPAC", [1e-5, 1e-4, 1e-3]))
        # target (minimum) leakage
        self.uctarget = cfg_dict.get("UCMIN", 1e-6)
        # maximum allowed value of Sigma
        self.sigmamax = cfg_dict.get("SMAX", 0.5)

        ### SECTION IX: PASS THROUGHS ###
        self.tileschm = cfg_dict.get("TILESCHM", "Not_specified")
        self.rerun = cfg_dict.get("RERUN", "Not_specified")
        self.mosaic = cfg_dict.get("MOSAIC", -1)

        cfg_dict.clear()
        del cfg_dict

    def _get_attrs_wrapper(self, code: str, newline: bool = True) -> None:
        """
        Wrapper for getting an attribute or a set of attributes.

        Parameters
        ----------
        code : str
            Code segment to execute.
        newline : bool, optional
            Whether to print a blank line when finished.

        Returns
        -------
        None

        """

        while True:
            try:
                exec(code)
            except ValueError as error:
                print(error)
                print("# Invalid input, please try again.", flush=True)
            else:
                break
        if newline:
            print()

    def _build_config(self) -> None:
        """
        Terminal interface to build a configuration from scratch.

        The prompts are based on comments in old text configuration files.
        assert statements for further validity checks to be added.

        Returns
        -------
        None

        """

        print("### GENERAL NOTE: INPUT NOTHING TO USE DEFAULT ###\n", flush=True)

        print("### SECTION I: INPUT FILES ###\n", flush=True)
        # input files: OBSFILE, INDATA, FILTER, INPSF, PSFSPLIT

        print("# input observation list", flush=True)
        self._get_attrs_wrapper("self.obsfile = input('OBSFILE (str): ')")

        print(
            "# reference input file directory and naming convention\n# (including the WCS used for stacking)",
            flush=True,
        )
        self._get_attrs_wrapper("self.inpath, self.informat = input('INDATA (str str): ').split(' ')")

        print("# which filter", flush=True)
        self._get_attrs_wrapper("self.use_filter = int(input('FILTER (int): '))")

        print("# input PSF files & format & oversamp", flush=True)
        self._get_attrs_wrapper(
            "self.inpsf_path, self.inpsf_format, OVERSAMP = input('INPSF (str str int): ').split(' ')"
            "\n"
            "self.inpsf_oversamp = int(OVERSAMP)"
        )

        print("# PSF splitting", flush=True)
        self._get_attrs_wrapper(
            "self.psfsplit_r1, self.psfsplit_r2, self.psfsplit_epsilon = input('PSFSPLIT (float float float) "
            "[default: no split]: ').split(' ')"
            "\n"
            "self.psfsplit = [self.psfsplit_r1, self.psfsplit_r2, self.psfsplit_epsilon] if self.psfsplit_r1 "
            "else ''"
        )

        print("### SECTION II: MASKS AND LAYERS ###\n", flush=True)
        # masks and layers: PMASK, CMASK, EXTRAINPUT, LABNOISETHRESHOLD

        print(
            "# mask options:"
            "\n"
            "# PMASK --> permanent mask (from file)"
            "\n"
            "# default: no permanent pixel mask"
            "\n"
            "# CMASK --> cosmic ray hit probability for stochastic mask",
            flush=True,
        )
        self._get_attrs_wrapper(
            "PMASK = input('PMASK (str) [default: None]: ')\nself.permanent_mask = PMASK if PMASK else None",
            newline=False,
        )
        self._get_attrs_wrapper(
            "CMASK = input('CMASK (float) [default: 0.0]: ')"
            "\n"
            "self.cr_mask_rate = float(CMASK) if CMASK else 0.0"
        )

        print(
            "# extra inputs (input images to stack at once)"
            "\n"
            "# (use names for each one, space-delimited; meaning of names must be coded into"
            "\n"
            "# layer.get_all_data, with the meaning based on the naming convention in INDATA)",
            flush=True,
        )
        self._get_attrs_wrapper(
            "EXTRAINPUT = input('EXTRAINPUT (str str ...) [default: None]: ')"
            "\n"
            "self.extrainput = [None] + (EXTRAINPUT.split() if EXTRAINPUT else [])"
        )

        print(
            "# mask out pixels with lab noise beyond this threshold"
            "\n"
            "# (ignored if labnoise is not in EXTRAINPUT or does not exist)",
            flush=True,
        )
        self._get_attrs_wrapper(
            "LABNOISETHRESHOLD = input('LABNOISETHRESHOLD (float) [default: 3.0]: ')"
            "\n"
            "self.labnoisethreshold = float(LABNOISETHRESHOLD) if LABNOISETHRESHOLD else 3.0"
        )

        print("### SECTION III: WHAT AREA TO COADD ###\n", flush=True)
        # what area to coadd: CTR, BLOCK, OUTSIZE

        print("# location of the output region to make", flush=True)
        self._get_attrs_wrapper(
            "self.ra, self.dec = map(float, input('CTR (float float): ').split(' '))", newline=False
        )
        self._get_attrs_wrapper(
            "self.lonpole = map(float, input('LONPOLE (float): ').split(' '))", newline=False
        )
        self._get_attrs_wrapper("self.nblock = int(input('BLOCK (int): '))", newline=False)
        self._get_attrs_wrapper(
            "self.n1, self.n2, self.dtheta = map(eval, input('OUTSIZE (int int float): ').split(' '))"
            "\n"
            "assert self.n1 % 2 == 0, 'Error: n1 must be even since PSF computations are in 2x2 groups'"
            "\n"
            "self.dtheta *= u.arcsec.to('degree')"
        )

        print("### SECTION IV: MORE ABOUT POSTAGE STAMPS ###\n", flush=True)
        # more about postage stamps: FADE, PAD, PADSIDES, STOP

        print(
            "# fading kernel width (number of rows or columns"
            "\n"
            "# of transition pixels on each side of a postage stamp)",
            flush=True,
        )
        self._get_attrs_wrapper(
            "FADE = input('FADE (int) [default: 3]: ')"
            "\n"
            "self.fade_kernel = int(FADE) if FADE else 3"
            "\n"
            "assert self.n2 > self.fade_kernel * 2, 'insufficient patch size'"
        )

        print("# number of IMCOM postage stamps to pad around each output region", flush=True)
        self._get_attrs_wrapper(
            "PAD = input('PAD (int) [default: 0]: ')\nself.postage_pad = int(PAD) if PAD else 0"
        )

        print(
            "# on which side(s) to pad IMCOM postage stamps"
            "\n"
            '# "all": pad on all sides;'
            "\n"
            '# "auto": pad on mosaic boundaries only;'
            "\n"
            '# "none": pad on none of the sides;'
            "\n"
            "# otherwise, please specify which side(s) to pad on"
            "\n"
            "# using CAPITAL letters (the order does not matter)"
            "\n"
            '# "B" (bottom), "T" (top), "L" (left), and "R" (right)',
            flush=True,
        )
        self._get_attrs_wrapper(
            "PADSIDES = input('PADSIDES (str) [default: \"auto\"]: ')"
            "\n"
            "self.pad_sides = PADSIDES if PADSIDES else 'auto'"
        )

        print(
            "# stop execution after a certain number of postage stamps"
            "\n"
            "# (for testing so we don't have to wait for all the postage stamps)"
            "\n"
            "# good choices: 16 to see if it runs; 624 to get a portion of the image without using lots of "
            "time"
            "\n"
            "# default: don't stop until we get to the end",
            flush=True,
        )
        self._get_attrs_wrapper(
            "STOP = input('STOP (int) [default: 0]: ')\nself.stoptile = int(STOP) if STOP else 0"
        )

        print("### SECTION V: WHAT AND WHERE TO OUTPUT ###\n", flush=True)
        # what and where to output: OUTMAPS, OUT, TEMPFILE, INLAYERCACHE

        print(
            "# choose which outputs to report"
            "\n"
            "# U = PSF leakage map (U_alpha/C)"
            "\n"
            "# S = noise map"
            "\n"
            "# K = kappa (Lagrange multiplier map)"
            "\n"
            "# T = total weight (sum over all input pixels)"
            "\n"
            "# N = effective coverage",
            flush=True,
        )
        self._get_attrs_wrapper(
            "OUTMAPS = input('OUTMAPS (str) [default: \"USKTN\"]: ')"
            "\n"
            "self.outmaps = OUTMAPS if OUTMAPS else 'USKTN'"
        )

        print("# output location:\n# set to something in your directory", flush=True)
        self._get_attrs_wrapper("self.outstem = input('OUT (str): ')")

        print("# temporary storage location (prefix):\n# not to use virtual memory", flush=True)
        self._get_attrs_wrapper(
            "TEMPFILE = input('TEMPFILE (str) [default: '']: ')\nself.tempfile = TEMPFILE",
            newline=False,
        )

        print("# input layer cache (prefix):", flush=True)
        self._get_attrs_wrapper(
            "INLAYERCACHE = input('INLAYERCACHE (str) [default: '']: ')\nself.inlayercache = INLAYERCACHE",
            newline=False,
        )

        print("### SECTION VI: TARGET OUTPUT PSF(S) ###\n", flush=True)
        # target output PSF(s): NOUT, OUTPSF, EXTRASMOOTH
        # (optional: OUTPSF2, EXTRASMOOTH2, etc.)

        print("# number of target output PSF(s)", flush=True)
        self._get_attrs_wrapper(
            "NOUT = input('NOUT (int) [default: 1]: ')"
            "\n"
            "self.n_out = (int(NOUT) if NOUT else 1)"
            "\n"
            "assert self.n_out >= 1, 'NOUT should be at least 1'"
        )

        print(
            "# target output PSF type, options include"
            "\n"
            '# "GAUSSIAN": simple Gaussian'
            "\n"
            '# "AIRYOBSC": obscured Airy disk convolved with Gaussian'
            "\n"
            '# "AIRYUNOBSC": unobscured Airy disk convolved with Gaussian',
            flush=True,
        )
        self._get_attrs_wrapper(
            "OUTPSF = input('OUTPSF (str) [default: \"AIRYOBSC\"]: ')"
            "\n"
            "assert OUTPSF in ['', 'GAUSSIAN', 'AIRYOBSC', 'AIRYUNOBSC'], 'unrecognized type'"
            "\n"
            "self.outpsf = OUTPSF if OUTPSF else 'AIRYOBSC'"
        )

        print(
            "# smoothing of output PSF (units: input pixels, 1 sigma)"
            "\n"
            "# default: FWHM Gaussian smoothing divided by 2.355 to be a sigma",
            flush=True,
        )
        self._get_attrs_wrapper(
            "EXTRASMOOTH = input('EXTRASMOOTH (float) [default: 1.5 / 2.355]: ')"
            "\n"
            "self.sigmatarget = float(EXTRASMOOTH) if EXTRASMOOTH else (1.5 / 2.355)"
        )

        if self.n_out > 1:  # more than one target output PSF
            self.outpsf_extra = []
            self.sigmatarget_extra = []
            for j_out in range(1, self.n_out):
                print(f"# now talking about target output PSF {j_out + 1}:\n# output PSF type", flush=True)
                self._get_attrs_wrapper(
                    f"OUTPSF{j_out + 1} = input('OUTPSF{j_out + 1} (str) [default: \"AIRYOBSC\"]: ')"
                    "\n"
                    f"assert OUTPSF{j_out + 1} in ['', 'GAUSSIAN', 'AIRYOBSC', 'AIRYUNOBSC'], "
                    "'unrecognized type'"
                    "\n"
                    f"self.outpsf_extra.append(OUTPSF{j_out + 1} if OUTPSF{j_out + 1} else 'AIRYOBSC')"
                )
                print("# smoothing of output PSF", flush=True)
                self._get_attrs_wrapper(
                    f"EXTRASMOOTH{j_out + 1} = input('EXTRASMOOTH{j_out + 1} (float) "
                    "[default: 1.5 / 2.355]: ')"
                    "\n"
                    f"self.sigmatarget_extra.append(float(EXTRASMOOTH{j_out + 1}) if EXTRASMOOTH{j_out + 1} "
                    "else (1.5 / 2.355))"
                )

        print("### SECTION VII: BUILDING LINEAR SYSTEMS ###\n", flush=True)
        # building linear systems: NPIXPSF, AMPPEN, FLATPEN, INPAD

        # print('# size of PSF postage stamp in native pixels')
        print(
            "# width of PSF sampling/overlap arrays in native pixels"
            "\n"
            "# preferably a nice number for FFT purposes",
            flush=True,
        )
        self._get_attrs_wrapper(
            "NPIXPSF = input('NPIXPSF (int) [default: 48]: ')"
            "\n"
            "self.npixpsf = (int(NPIXPSF) if NPIXPSF else 48)"
        )

        print("# whether to apply a circular cutout to PSFs", flush=True)
        self._get_attrs_wrapper(
            "PSFCIRC = input('PSFCIRC (bool) [default: False]: ')"
            "\n"
            "self.psf_circ = (bool(eval(PSFCIRC)) if PSFCIRC else False)"
        )

        print("# whether to normalize PSFs after sampling", flush=True)
        self._get_attrs_wrapper(
            "PSFNORM = input('PSFNORM (bool) [default: False]: ')"
            "\n"
            "self.psf_norm = (bool(eval(PSFNORM)) if PSFNORM else False)"
        )

        print(
            "# experimental feature to change the weighting of Fourier modes"
            "\n"
            "# format: (amp, sig), where amp is the amplitude,"
            "\n"
            "# sig is the width in units of input pixels",
            flush=True,
        )
        self._get_attrs_wrapper(
            "AMPPEN = input('AMPPEN (float float) [default: (0.0, 0.0)]: ')"
            "\n"
            "self.amp_penalty = map(float, AMPPEN.split(' ')) if AMPPEN else (0.0, 0.0)"
        )

        print(
            "# amount by which to penalize having different contributions"
            "\n"
            "# to the output from different input images",
            flush=True,
        )
        self._get_attrs_wrapper(
            "FLATPEN = input('FLATPEN (float) [default: 0.0]: ')"
            "\n"
            "self.flat_penalty = (float(FLATPEN) if FLATPEN else 0.0)"
        )

        print("# input stamp size padding (aka acceptance radius) in arcsec", flush=True)
        self._get_attrs_wrapper(
            "INPAD = input('INPAD (float) [default: 1.055]: ')"
            "\n"
            "self.instamp_pad = (float(INPAD) if INPAD else 1.055) * Settings.arcsec"
        )

        print("### SECTION VIII: SOLVING LINEAR SYSTEMS ###\n", flush=True)
        # solving linear systems: LAKERNEL, KAPPAC, UCMIN, SMAX

        print(
            "# kernel to solve linear systems, options include"
            "\n"
            '# "Eigen": kernel using eigendecomposition'
            "\n"
            '# "Cholesky": kernel using Cholesky decomposition'
            "\n"
            '# "Iterative": kernel using iterative method'
            "\n"
            '# "Empirical": kernel using empirical method',
            flush=True,
        )
        self._get_attrs_wrapper(
            "LAKERNEL = input('LAKERNEL (str) [default: \"Cholesky\"]: ')"
            "\n"
            "self.linear_algebra = LAKERNEL if LAKERNEL else 'Cholesky'"
            "\n"
            "assert self.linear_algebra in ['Eigen', 'Cholesky', 'Iterative', 'Empirical'], "
            "'unrecognized kernel'"
        )

        if self.linear_algebra == "Iterative":
            print("# Iterative kernel: relative tolerance", flush=True)
            self._get_attrs_wrapper(
                "ITERRTOL = input('ITERRTOL (float) [default: 1.5e-3]: ')"
                "\n"
                "self.iter_rtol = (float(ITERRTOL) if ITERRTOL else 1.5e-3)"
            )
            print("# Iterative kernel: maximum number of iterations", flush=True)
            self._get_attrs_wrapper(
                "ITERMAX = input('ITERMAX (int) [default: 30]: ')"
                "\n"
                "self.iter_max = (int(ITERMAX) if ITERMAX else 30)"
            )

        elif self.linear_algebra == "Empirical":
            print(
                "# Empirical kernel: no-quality control option"
                "\n"
                "# coadd images without computing system matrices A and B"
                "\n"
                '# "U" and "S" will be automatically removed from OUTMAPS;'
                "\n"
                '# automatically set to true if neither "U" nor "S" is in OUTMAPS',
                flush=True,
            )
            self._get_attrs_wrapper(
                "EMPIRNQC = input('EMPIRNQC (bool) [default: False]: ')"
                "\n"
                "self.no_qlt_ctrl = (bool(eval(EMPIRNQC)) if EMPIRNQC else False)"
            )

        print(
            "# Lagrange multiplier (kappa) information"
            "\n"
            "# list of kappa/C values, ascending order"
            "\n"
            '# if LAKERNEL == "Empirical", only the first kappa/C value is used;'
            "\n"
            "# otherwise if single value: use this fixed kappa/C value;"
            "\n"
            '# if multiple values: "Eigen" performs a bisection search'
            "\n"
            '# between the first and last kappa/C values, while "Cholesky"'
            "\n"
            '# and "Iterative" kernels use these kappa/C values as nodes',
            flush=True,
        )
        self._get_attrs_wrapper(
            "KAPPAC = input('KAPPAC (float ...) [default: [1e-5, 1e-4, 1e-3]]: ')"
            "\n"
            "self.kappaC_arr = np.array(list(map(float, KAPPAC.split(' '))) if KAPPAC else "
            "[1e-5, 1e-4, 1e-3])"
            "\n"
            "assert np.all(np.diff(self.kappaC_arr) > 0.0), 'must be in ascending order'"
        )

        print("# target (minimum) leakage", flush=True)
        self._get_attrs_wrapper(
            "UCMIN = input('UCMIN (float) [default: 1e-6]: ')"
            "\n"
            "self.uctarget = float(UCMIN) if UCMIN else 1e-6"
        )

        print("# maximum allowed value of Sigma", flush=True)
        self._get_attrs_wrapper(
            "SMAX = input('SMAX (float) [default: 0.5]: ')\nself.sigmamax = float(SMAX) if SMAX else 0.5"
        )

        print("### SECTION IX: PASS THROUGHS ###\n", flush=True)
        # pass throughs: TILESCHM, RERUN, MOSAIC
        print("# tiling scheme name", flush=True)
        self._get_attrs_wrapper(
            "TILESCHM = input('TILESCHM (str) [default: \"Not_specified\"]: ')"
            "\n"
            "self.tileschm = TILESCHM if TILESCHM else 'Not_specified'"
        )

        print("# rerun name", flush=True)
        self._get_attrs_wrapper(
            "RERUN = input('RERUN (str) [default: \"Not_specified\"]: ')"
            "\n"
            "self.rerun = RERUN if RERUN else 'Not_specified'"
        )

        print("# mosaic index", flush=True)
        self._get_attrs_wrapper(
            "MOSAIC = input('MOSAIC (int) [default: \"-1\"]: ')"
            "\n"
            "self.mosaic = int(MOSAIC) if MOSAIC else -1"
        )

        print("# To save this configuration, call Config.to_file.\n", flush=True)

    def to_file(self, fname: str = "") -> None:
        """
        Save the configuration to a JSON file.

        Parameters
        ----------
        fname : str or None, optional
            JSON configuration file name to save to.
            The default is ''. This overwrites pyimcom/configs/default_config.json.
            Set fname=None to get a text version of the configuration.

        Returns
        -------
        str or None
            Text version of the configuration.

        """

        cfg_dict = {}

        ### SECTION I: INPUT FILES ###
        cfg_dict["OBSFILE"] = self.obsfile
        cfg_dict["INDATA"] = [self.inpath, self.informat]
        cfg_dict["FILTER"] = self.use_filter
        cfg_dict["INPSF"] = [self.inpsf_path, self.inpsf_format, self.inpsf_oversamp]
        if self.psfsplit:
            cfg_dict["PSFSPLIT"] = [self.psfsplit_r1, self.psfsplit_r2, self.psfsplit_epsilon]

        ### SECTION II: MASKS AND LAYERS ###
        cfg_dict["PMASK"] = self.permanent_mask
        cfg_dict["CMASK"] = self.cr_mask_rate
        cfg_dict["EXTRAINPUT"] = self.extrainput[1:]
        cfg_dict["LABNOISETHRESHOLD"] = self.labnoisethreshold

        ### SECTION III: WHAT AREA TO COADD ###
        cfg_dict["CTR"] = [self.ra, self.dec]
        cfg_dict["LONPOLE"] = self.lonpole
        cfg_dict["BLOCK"] = self.nblock
        cfg_dict["OUTSIZE"] = [self.n1, self.n2, self.dtheta * u.degree.to("arcsec")]

        ### SECTION IV: MORE ABOUT POSTAGE STAMPS ###
        cfg_dict["FADE"] = self.fade_kernel
        cfg_dict["PAD"] = self.postage_pad
        cfg_dict["PADSIDES"] = self.pad_sides
        cfg_dict["STOP"] = self.stoptile

        ### SECTION V: WHAT AND WHERE TO OUTPUT ###
        cfg_dict["OUTMAPS"] = self.outmaps
        cfg_dict["OUT"] = self.outstem
        cfg_dict["TEMPFILE"] = self.tempfile if self.tempfile else ""
        cfg_dict["INLAYERCACHE"] = self.inlayercache if self.inlayercache else ""

        ### SECTION VI: TARGET OUTPUT PSF(S) ###
        cfg_dict["NOUT"] = self.n_out
        cfg_dict["OUTPSF"] = self.outpsf
        cfg_dict["EXTRASMOOTH"] = self.sigmatarget
        if self.n_out > 1:  # more than one target output PSF
            for j_out in range(1, self.n_out):
                cfg_dict[f"OUTPSF{j_out + 1}"] = self.outpsf_extra[j_out - 1]
                cfg_dict[f"EXTRASMOOTH{j_out + 1}"] = self.sigmatarget_extra[j_out - 1]

        ### SECTION VII: BUILDING LINEAR SYSTEMS ###
        cfg_dict["NPIXPSF"] = self.npixpsf
        cfg_dict["PSFCIRC"] = self.psf_circ
        cfg_dict["PSFNORM"] = self.psf_norm

        cfg_dict["AMPPEN"] = self.amp_penalty
        cfg_dict["FLATPEN"] = self.flat_penalty
        cfg_dict["INPAD"] = self.instamp_pad / Settings.arcsec

        ### SECTION VIII: SOLVING LINEAR SYSTEMS ###
        cfg_dict["LAKERNEL"] = self.linear_algebra
        if self.linear_algebra == "Iterative":
            cfg_dict["ITERRTOL"] = self.iter_rtol
            cfg_dict["ITERMAX"] = self.iter_max
        elif self.linear_algebra == "Empirical":
            cfg_dict["EMPIRNQC"] = self.no_qlt_ctrl

        cfg_dict["KAPPAC"] = list(self.kappaC_arr)
        cfg_dict["UCMIN"] = self.uctarget
        cfg_dict["SMAX"] = self.sigmamax

        ### SECTION IX: PASS THROUGHS ###
        cfg_dict["TILESCHM"] = self.tileschm
        cfg_dict["RERUN"] = self.rerun
        cfg_dict["MOSAIC"] = self.mosaic

        if fname is not None:
            if fname == "":
                print("> Overwriting pyimcom/configs/default_config.json", flush=True)
                fname = files(__package__).joinpath("configs/default_config.json")

            with open(fname, "w") as f:
                json.dump(cfg_dict, f, indent=4)
            cfg_dict.clear()
            del cfg_dict

        else:  # return text version of the configuration
            res = json.dumps(cfg_dict, indent=4)
            cfg_dict.clear()
            del cfg_dict
            return res


# Parameters for format_axis.
# Can be imported for context via
# with mpl.rc_context(config.format_axis_pars):
format_axis_pars = {
    "font.family": "serif",
    "mathtext.fontset": "dejavuserif",
    "font.size": 12,
    "text.latex.preamble": r"\usepackage{amsmath}",
    "xtick.major.pad": 2,
    "ytick.major.pad": 2,
    "xtick.major.size": 6,
    "ytick.major.size": 6,
    "xtick.minor.size": 3,
    "ytick.minor.size": 3,
    "axes.linewidth": 2,
    "axes.labelpad": 1,
}


def format_axis(ax, grid_on=True):
    """
    Format a panel (an axis) of a figure.

    Parameters
    ----------
    ax : mpl.axes._axes.Axes
        Panel to be formatted.
    grid_on : bool, optional
        Whether to add grid to the panel.

    Returns
    -------
    None

    """

    ax.minorticks_on()
    if grid_on:
        ax.grid(visible=True, which="major", linestyle=":")
    ax.tick_params(axis="both", which="both", direction="out")
    ax.xaxis.set_ticks_position("both")
    ax.yaxis.set_ticks_position("both")
    ax.patch.set_alpha(0.0)<|MERGE_RESOLUTION|>--- conflicted
+++ resolved
@@ -293,7 +293,6 @@
         "kappaC_arr",
         "uctarget",
         "sigmamax",  # SECTION VIII
-<<<<<<< HEAD
         "ds_model",
         "ds_rows",
         "ds_outpath",
@@ -309,11 +308,9 @@
         "cg_maxiter",
         "cg_tol", 
         "gaindir" # SECTION IX
-=======
         "tileschm",
         "rerun",
-        "mosaic",  # SECTION IX
->>>>>>> a61263f4
+        "mosaic",  # SECTION X
     )
 
     def __init__(self, cfg_file: str = "", inmode=None) -> None:
