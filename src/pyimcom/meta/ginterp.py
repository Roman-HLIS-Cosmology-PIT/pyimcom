"""
Deconvolution-shear-reconvolution-resampling tools.

Functions
---------
InterpMatrix
    Constructs an interpolation matrix.
MultiInterp
    Performs the interpolation.
test
    A test function for InterpMatrix.

"""

import time

import numpy as np
import scipy
from astropy.io import fits

<<<<<<< HEAD
def InterpMatrix(Rsearch, samp, x_out, y_out, Cov, epsilon=1.e-7, stest=1, verbose=False):
=======

def InterpMatrix(Rsearch, samp, x_out, y_out, Cov, kappa=1.0e-10, deweight=1.0e24, verbose=False):
>>>>>>> dc51058e
    """
    Constructs a reconvolution + interpolation matrix.

    Parameters
    ----------
    Rsearch : float
        Search radius (from corners), in gridded pixels.
    samp : float
        Sampling rate of input image (samples per FWHM).
    x_out : np.array of float
        Fractional pixel positions in x (0 to 1, inclusive), shape (Npts,).
    y_out : np.array of float
        Fractional pixel positions in y (0 to 1, inclusive), shape (Npts,).
    Cov : np.array of float
        Covariance matrix of extra smoothing. length 3, array-like [Cxx, Cxy, Cyy].
<<<<<<< HEAD
    epsilon : float, optional
        Regularization parameter to prevent singular correlations.
    stest : int, optional
        Computes diagnostics for every stest-th point instead of every point (default is every point). Saves time.
=======
    kappa : float, optional
        Regularization parameter to prevent singular matrices.
    deweight : float, optional
        Parameter to de-weight points outside the search radius
        (no longer used, still accepted for legacy reasons).
>>>>>>> dc51058e
    verbose : bool, optional
        Print timing information?

    Returns
    -------
    posx : np.array of int
        x positions of input pixels, shape (NN,)
    posy : np.array of int
        y positions of input pixels, shape (NN,)
    T : np.array of float
        Interpolation/smoothing matrix, shape (Npts, NN).
    U : np.array of float
        Fractional squared leakage, shape (Npts,).
    Sigma : np.array of float
        Noise amplification = sum_i T_{ai}^2, shape (Npts,).

    Notes
    -----
    This function actually has the same algorithm as IMCOM embedded in it. But the "system
    matrix" A is the same in all cases so it is much faster than IMCOM.

    """

    t0 = time.time()

    # extract parameters
<<<<<<< HEAD
    R = np.sqrt(np.ceil(Rsearch**2)+.01) # the 0.01 guarantees no 'edge cases' where a search depends on <= vs <
    N = int(np.ceil(R)+1)*2
    sigma = samp/np.sqrt(8*np.log(2))
    Npts = np.size(x_out)
=======
    R = np.sqrt(np.ceil(Rsearch**2) + 0.01)
    N = int(np.ceil(R) + 1) * 2
    sigma = samp / np.sqrt(8 * np.log(2))
    # Npts = np.size(x_out) # <-- not needed
>>>>>>> dc51058e
    Cxx = float(Cov[0])
    Cxy = float(Cov[1])
    Cyy = float(Cov[2])

    # build mesh of input points
    posx1D = np.linspace(-(N // 2) + 1, N // 2, N)
    posy1D = np.linspace(-(N // 2) + 1, N // 2, N)
    posx, posy = np.meshgrid(posx1D, posy1D)
    posx = posx.flatten()
    posy = posy.flatten()
<<<<<<< HEAD
    g = np.nonzero((np.abs(posx-.5)-.5)**2+(np.abs(posy-.5)-.5)**2<=R**2)[0] # select points in search radius
=======
    g = np.where((posx - 0.5) ** 2 + (posy - 0.5) ** 2 <= (R + 0.5**0.5) ** 2)
>>>>>>> dc51058e
    posx = posx[g]
    posy = posy[g]
    NN = np.size(posx)

    # system matrix
    sige = np.sqrt(1./2.)
    A = np.identity(NN)
    for i in range(1, NN):
        for j in range(i):
<<<<<<< HEAD
            A[j,i] = A[i,j] = np.exp(-(posx[i]-posx[j])**2/4./sigma**2) * np.exp(-(posy[i]-posy[j])**2/4./sigma**2)
    # additional terms for regularization
    Ad = A + epsilon*np.identity(NN)
    for i in range(1,NN):
        for j in range(i):
            Ad[j,i] = Ad[i,j] = A[i,j] + epsilon * np.exp(-(posx[i]-posx[j])**2/4./sige**2) * np.exp(-(posy[i]-posy[j])**2/4./sige**2)

    # get overlap matrices
    t1=time.time()
    detCT = (2*sigma**2+Cxx) * (2*sigma**2+Cyy) - Cxy**2
    ratio_sqrtdet = np.sqrt((sigma**2+Cxx)*(sigma**2+Cyy)-Cxy**2)/sigma**2
    iCTxx = (2*sigma**2+Cyy)/detCT
    iCTxy =            -Cxy /detCT
    iCTyy = (2*sigma**2+Cxx)/detCT

    # this is the simple algorithm, but we can do better
    # dx = posx[:,None]-x_out[None,:]
    # dy = posy[:,None]-y_out[None,:]
    # b = np.exp(-.5*(iCTxx*dx**2 + 2*iCTxy*dx*dy + iCTyy*dy**2)) * 2*sigma**2/np.sqrt(detCT)
    #
    # instead, we note that
    # .5*(iCTxx*dx**2 + 2*iCTxy*dx*dy + iCTyy*dy**2) = du**2 + dv**2
    # where we complete the square:
    # dv**2 = iCTyy/2.*(dy+iCTxy/iCTyy*dx)**2
    # du**2 = (iCTxx-iCTxy**2/iCTyy)/2.*dx
    a_ = np.sqrt((iCTxx-iCTxy**2/iCTyy)/2.)
    c_ = np.sqrt(iCTyy/2.)
    m_ = iCTxy/iCTyy
    posu = a_*posx
    u_out = a_*x_out
    posv = c_*(posy+m_*posx)
    v_out = c_*(y_out+m_*x_out)
    du = posu[:,None]-u_out[None,:]
    dv = posv[:,None]-v_out[None,:]
    b = (2*sigma**2/np.sqrt(detCT)) * np.exp(-(du**2+dv**2))

    # regularization
    bp = np.copy(b)
    detCT_ = (2*sige**2+Cxx) * (2*sige**2+Cyy) - Cxy**2
    iCTxx_ = (2*sige**2+Cyy)/detCT_
    iCTxy_ =           -Cxy /detCT_
    iCTyy_ = (2*sige**2+Cxx)/detCT_
    a_ = np.sqrt((iCTxx_-iCTxy_**2/iCTyy_)/2.)
    c_ = np.sqrt(iCTyy_/2.)
    m_ = iCTxy_/iCTyy_
    posu = a_*posx
    u_out = a_*x_out
    posv = c_*(posy+m_*posx)
    v_out = c_*(y_out+m_*x_out)
    du = posu[:,None]-u_out[None,:]
    dv = posv[:,None]-v_out[None,:]
    bp += (epsilon * 2*sige**2/np.sqrt(detCT_)) * np.exp(-(du**2+dv**2))

    # the interpolation matrix is built from each of the corners, and then interpolated.
    # this ensures continuity of the weights across cell boundaries
    TT = np.zeros_like(b)
    xcorner = [0.,1.,0.,1.]
    ycorner = [0.,0.,1.,1.]
    weights = [ (1-x_out)*(1-y_out), x_out*(1-y_out), (1-x_out)*y_out, x_out*y_out] # list of arrays
    Ai = np.zeros_like(Ad)
    for icorner in range(4):
        # get list of pixels needed for each corner
        g = np.nonzero((posx-xcorner[icorner])**2+(posy-ycorner[icorner])**2<=R**2)[0]
        # Cholesky decomposition
        if icorner==0:
            Ad_ = Ad[g,:][:,g]
            cs = scipy.linalg.cho_factor(Ad_)
        #    # don't need to do this again, since it's always the same matrix
        # get T-transpose, since this is faster to generate
        # note overwrite_b is safe since b[g,:] is advanced indexing and always returns a copy
        TT[g,:] += scipy.linalg.cho_solve(cs,bp[g,:],check_finite=False) * weights[icorner][None,:]
        #TT[g,:] += np.linalg.solve(Ad[g,:][:,g],b[g,:]) * weights[icorner][None,:] # <-- this method was slower

    # normalize, transpose back
    T = TT.T/np.sum(TT,axis=0)[:,None]

    # want U[i] = 1./ratio_sqrtdet + np.dot(A@T[i,:]-2*b[:,i],T[i,:])
    U = 1./ratio_sqrtdet + np.sum( (T[::stest,:]@A - 2*b[:,::stest].T)*T[::stest,:], axis=1)
=======
            A[j, i] = A[i, j] = np.exp(-((posx[i] - posx[j]) ** 2) / 4.0 / sigma**2) * np.exp(
                -((posy[i] - posy[j]) ** 2) / 4.0 / sigma**2
            )

    # get overlap matrices
    detCT = (2 * sigma**2 + Cxx) * (2 * sigma**2 + Cyy) - Cxy**2
    iCTxx = (2 * sigma**2 + Cyy) / detCT
    iCTxy = -Cxy / detCT
    iCTyy = (2 * sigma**2 + Cxx) / detCT
    dx = posx[:, None] - x_out[None, :]
    dy = posy[:, None] - y_out[None, :]
    ratio_sqrtdet = np.sqrt((sigma**2 + Cxx) * (sigma**2 + Cyy) - Cxy**2) / sigma**2
    b = np.exp(-0.5 * (iCTxx * dx**2 + 2 * iCTxy * dx * dy + iCTyy * dy**2)) * 2 * sigma**2 / np.sqrt(detCT)

    # the interpolation matrix is built from each of the corners, and then interpolated.
    # this ensures continuity of the weights across cell boundaries
    T = np.zeros_like(b.T)
    xcorner = [0.0, 1.0, 0.0, 1.0]
    ycorner = [0.0, 0.0, 1.0, 1.0]
    weights = [
        (1 - x_out) * (1 - y_out),
        x_out * (1 - y_out),
        (1 - x_out) * y_out,
        x_out * y_out,
    ]  # list of arrays
    # -- old algorithm was about 20% slower --
    # for icorner in range(4):
    #    wvec = np.zeros(NN)
    #    wvec[:]  = deweight
    #    g = np.where((posx-xcorner[icorner])**2+(posy-ycorner[icorner])**2<=R**2)
    #    wvec[g] = kappa
    #    Aw = A + np.diag(wvec)
    #    Tw = np.linalg.solve(Aw,b).T
    #    T[:,:] += Tw[:,:]*weights[icorner][:,None]
    Ad = A + kappa * np.identity(np.shape(A)[0])
    for icorner in range(4):
        g = np.where((posx - xcorner[icorner]) ** 2 + (posy - ycorner[icorner]) ** 2 <= R**2)[0]
        cs = scipy.linalg.cho_factor(Ad[g, :][:, g])
        # T[:,g] += np.linalg.solve(Ad[g,:][:,g],b[g,:]).T * weights[icorner][:,None]
        T[:, g] += scipy.linalg.cho_solve(cs, b[g, :], check_finite=False).T * weights[icorner][:, None]
    T[:, :] /= np.sum(T, axis=1)[:, None]

    # want U[i] = 1./ratio_sqrtdet + np.dot(A@T[i,:]-2*b[:,i],T[i,:])
    U = 1.0 / ratio_sqrtdet + np.sum((T @ A - 2 * b.T) * T, axis=1)
>>>>>>> dc51058e
    # Notes on this expression:
    # (T@A-2b.T)[i,j] = T[i,k]A[k,j]-2b[j,i]
    # then the sum is sum_j (T@A-2b.T)[i,j] * T[i,j] = sum_j T[i,k]A[k,j]T[i,j] -2 sum_j b[j,i]T[i,j]

<<<<<<< HEAD
    if verbose: print('InterpMatrix time =', time.time()-t0)
    return np.round(posx).astype(np.int16), np.round(posy).astype(np.int16), T, U, np.sum(T[::stest,:]**2,axis=1)

def MultiInterp(in_array, in_mask, out_size, out_origin, out_transform, Rsearch, samp, Cov, epsilon=1.e-7, stest=1, blocksize=393216):
=======
    if verbose:
        print("InterpMatrix time =", time.time() - t0)
    return np.round(posx).astype(np.int16), np.round(posy).astype(np.int16), T, U, np.sum(T**2, axis=1)


def MultiInterp(
    in_array, in_mask, out_size, out_origin, out_transform, Rsearch, samp, Cov, kappa=1.0e-10, deweight=1.0e24
):
>>>>>>> dc51058e
    """
    Interpolates from an input array to a regularly spaced output array, including some additional smoothing..

    Parameters
    ----------
    in_array : np.array of float
        Array to interpolate from (may be 3D, with multiple layers).
    in_mask : np.array of bool
        Boolean mask for input array (True = masked; False = good).
    out_size : (int, int)
        Output array size, format: (ny,nx).
    out_origin : np.array
        Length 2 vector of origin for mapping input-->output coordinates.
    out_transform : np.array
        Shape (2,2) matrix of Jacobian for mapping input-->output coordinates.
    Rsearch : float
        Search radius (from corners) in pixels in `in_array`.
    samp : float
        Sampling rate of input image (samples per FWHM).
    Cov : np.array
        Covariance matrix of extra smoothing. length 3, flattened array-like [Cxx, Cxy, Cyy].
    epsilon : float, optional
        Regularization parameter to prevent singular correlations.
    stest : int, optional
        Computes diagnostics for every stest-th point instead of every point (default is every point). Saves time.
    blocksize : int, optional
        Number of points to compute at once (larger is slightly faster but uses more memory).

    Returns
    -------
    out_array : np.array of float
        2D or 3D. Same number of layers as `in_array`.
    out_mask : np.array of bool
        Boolean mask for output array (True = masked; False = good).
    Umax : float
        Maximum leakage from the interpolation step.
    Smax : float
        Maximum noise metric from the interpolation step.

    Notes
    -----
    The mapping between input and output coordinates is, using `out_origin` and `out_transform`, ::

      x_in = out_transform[0][0]*x_out + out_transform[0][1]*y_out + out_origin[0]
      y_in = out_transform[1][0]*x_out + out_transform[1][1]*y_out + out_origin[1]

    Both are 0-offset, C/Python style.

    """

    # get dimensions
    nlayer = 1
    is3D = False
    if len(np.shape(in_array)) == 3:
        nlayer = np.shape(in_array)[0]
        is3D = True
    ny_in = np.shape(in_array)[-2]
    nx_in = np.shape(in_array)[-1]
    # outputs
    ny = out_size[0]
    nx = out_size[1]

    # build output array
    out_array = np.zeros((nlayer, ny * nx), dtype=in_array.dtype)
    out_mask = np.ones((ny * nx,), dtype=bool)  # default to masked
    Umax = 0.0
    Smax = 0.0

    # build output map in units of the block size
    istart = 0
    while istart < ny * nx:
        ngroup = blocksize
        if ngroup + istart > ny * nx:
            ngroup = ny * nx - istart

        # get the pixel positions
        pixnum = np.arange(istart, istart + ngroup, dtype=np.int32)
        y_out = (pixnum // nx).astype(np.float64)
        x_out = (pixnum % nx).astype(np.float64)
        x_in = out_transform[0][0] * x_out + out_transform[0][1] * y_out + out_origin[0]
        y_in = out_transform[1][0] * x_out + out_transform[1][1] * y_out + out_origin[1]
        del pixnum
        del x_out
        del y_out

        # get fractional parts
        x_in_int = np.floor(x_in).astype(np.int32)
        y_in_int = np.floor(y_in).astype(np.int32)
        x_in_frac = x_in - x_in_int
        y_in_frac = y_in - y_in_int

        # get interpolation weights (T_) and the associated offsets in x_in_offset and y_in_offset
<<<<<<< HEAD
        x_in_offset, y_in_offset, T_, U_, S_ = InterpMatrix(Rsearch, samp, x_in_frac, y_in_frac, Cov, stest=stest)
        bb = max(-np.amin(x_in_offset), np.amax(x_in_offset-1), -np.amin(y_in_offset), np.amax(y_in_offset-1))
        if 2*bb>=min(nx_in,ny_in):
            break # this will return all zeros and mask everything
=======
        x_in_offset, y_in_offset, T_, U_, S_ = InterpMatrix(
            Rsearch, samp, x_in_frac, y_in_frac, Cov, kappa=kappa, deweight=deweight
        )
        bb = max(
            -np.amin(x_in_offset), np.amax(x_in_offset - 1), -np.amin(y_in_offset), np.amax(y_in_offset - 1)
        )
        if 2 * bb >= min(nx_in, ny_in):
            break  # this will return all zeros and mask everything
>>>>>>> dc51058e
        Umax = max(Umax, np.amax(U_))
        Smax = max(Smax, np.amax(S_))
        del U_, S_

        # two layers to output mask.
        # (1) are the pixels we need in the input array?
        # (2) are they valid?
        # we'll answer question (1) here
        out_mask_sub = np.logical_or.reduce(
            [x_in_int < bb, x_in_int + 1 + bb >= nx_in, y_in_int < bb, y_in_int + 1 + bb >= ny_in]
        )
        # move these pixels to avoid reading off the edge of the array --- they are masked so this is OK
        x_in_int[out_mask_sub] = bb
        y_in_int[out_mask_sub] = bb

        for k in range(np.size(x_in_offset)):
            out_mask_sub |= in_mask[y_in_int + y_in_offset[k], x_in_int + x_in_offset[k]]
            if is3D:
                for j in range(nlayer):
                    out_array[j, istart : istart + ngroup] += (
                        T_[:, k] * in_array[j, y_in_int + y_in_offset[k], x_in_int + x_in_offset[k]]
                    )
            else:
                out_array[0, istart : istart + ngroup] += (
                    T_[:, k] * in_array[y_in_int + y_in_offset[k], x_in_int + x_in_offset[k]]
                )
        out_mask[istart : istart + ngroup] = out_mask_sub

        istart += blocksize  # move to next block

    # set masked values to zero
    for j in range(nlayer):
        out_array[j][out_mask] = 0.0

    out_array = out_array.reshape((nlayer, ny, nx)) if is3D else out_array.reshape((ny, nx))
    out_mask = out_mask.reshape((ny, nx))

    return out_array, out_mask, Umax, Smax


# This is a stand-alone test routine
def test():
    """Test for InterpMatrix."""

    ### Test for InterpMatrix ###
    ng = 17
    delta = np.linspace(0, 1.0, ng)
    x_out, y_out = np.meshgrid(delta, delta)
    x_out = x_out.flatten()
    y_out = y_out.flatten()
<<<<<<< HEAD
    x_in, y_in, T_, U_, S_ = InterpMatrix(6, 5., x_out, y_out, [.05,0,.025])
    print('# U:', np.amin(U_), np.amax(U_))
    print(np.vstack((x_in,y_in)))
    fits.PrimaryHDU(T_).writeto('T.fits', overwrite=True)
    print('Asymmetries:')
    NN = len(x_in)
    hflip = np.zeros(NN, dtype=np.int16)
    for i in range(NN):
        for j in range(NN):
            if x_in[i]==1-x_in[j] and y_in[i]==y_in[j]: hflip[i]=j
    for j in range(ng//2):
         print(np.amax(np.abs(T_[j,:]-T_[-1-j,::-1])), np.amax(np.abs(T_[j,:]-T_[ng-1-j,hflip])))


    ### Test for MultiInterp ###
    samp = 4.5
    sigma = samp/np.sqrt(8*np.log(2))
=======
    x_in, y_in, T_, U_, S_ = InterpMatrix(6, 5.0, x_out, y_out, [0.05, 0, 0.025])
    print("# U:", np.amin(U_), np.amax(U_))
    print(np.vstack((x_in, y_in)))
    fits.PrimaryHDU(T_).writeto("T.fits", overwrite=True)

    ### Test for MultiInterp ###
    samp = 5.0
    sigma = samp / np.sqrt(8 * np.log(2))
>>>>>>> dc51058e
    n = 1024
    x, y = np.meshgrid(np.linspace(0, n - 1, n), np.linspace(0, n - 1, n))
    nf = 4
    nf2 = 6
    u0 = 0.243
    v0 = 0.128
    InArr = np.zeros((nf2, n, n), dtype=np.float32)
    for j in range(nf):
        InArr[j, :, :] = 1.0 + 0.1 * np.cos(2 * np.pi * (u0 * x + v0 * y) / 2.0**j)
    InArr[-2, :, :] = np.sum(InArr[:-2, :, :], axis=0) - 3.6
    for k in range(128):
        xc = 500 + 400 * np.cos(k / 64 * np.pi)
        yc = 500 + 400 * np.sin(k / 64 * np.pi)
        InArr[-1, :, :] += np.exp(-0.5 * ((x - xc) ** 2 + (y - yc) ** 2) / sigma**2)
    InMask = np.zeros((n, n), dtype=bool)
    mat = np.array([[0.52, 0.005], [-0.015, 0.51]])
    sc = 0.5
    nout = 1950
<<<<<<< HEAD
    eC = (mat@mat.T/sc**2 - np.identity(2)) * sigma**2
    C = [eC[0,0], eC[0,1], eC[1,1]]
    pos_offset = [6.,3.]
    OutArr, OutMask, Umax, Smax = MultiInterp(InArr, InMask, (nout,nout), pos_offset, mat, 6., samp, C, stest=100)
    print('Umax =', Umax, 'Smax = ', Smax)
    fits.PrimaryHDU(InArr).writeto('InArr.fits', overwrite=True)
    fits.PrimaryHDU(OutArr).writeto('OutArr.fits', overwrite=True)

    TargetArr = np.zeros((nf2,nout,nout))
    xo, yo = np.meshgrid(np.linspace(0,nout-1,nout),np.linspace(0,nout-1,nout))
    W = np.exp(-2*np.pi**2*(u0**2*C[0]+2*u0*v0*C[1]+v0**2*C[2]))
    tf0 = np.exp(-2*np.pi**2*(u0**2+v0**2)*sigma**2)
=======
    eC = (mat @ mat.T / sc**2 - np.identity(2)) * sigma**2
    C = [eC[0, 0], eC[0, 1], eC[1, 1]]
    pos_offset = [6.0, 3.0]
    OutArr, OutMask, Umax, Smax = MultiInterp(InArr, InMask, (nout, nout), pos_offset, mat, 6.0, samp, C)
    print("Umax =", Umax, "Smax = ", Smax)
    fits.PrimaryHDU(InArr).writeto("InArr.fits", overwrite=True)
    fits.PrimaryHDU(OutArr).writeto("OutArr.fits", overwrite=True)

    TargetArr = np.zeros((nf2, nout, nout))
    xo, yo = np.meshgrid(np.linspace(0, nout - 1, nout), np.linspace(0, nout - 1, nout))
    W = np.exp(-2 * np.pi**2 * (u0**2 * C[0] + 2 * u0 * v0 * C[1] + v0**2 * C[2]))
    tf0 = np.exp(-2 * np.pi**2 * (u0**2 + v0**2) * sigma**2)
>>>>>>> dc51058e
    for j in range(nf):
        print(j, tf0 ** (0.25**j), W ** (0.25**j))
        TargetArr[j, :, :] = 1.0 + 0.1 * np.cos(
            2
            * np.pi
            * (
                (mat[0][0] * xo + mat[0][1] * yo + pos_offset[0]) * u0
                + (mat[1][0] * xo + mat[1][1] * yo + pos_offset[1]) * v0
            )
            / 2.0**j
        ) * W ** (0.25**j)
    TargetArr[-2, :, :] = np.sum(TargetArr[:-2, :, :], axis=0) - 3.6
    for k in range(128):
        xc = 500 + 400 * np.cos(k / 64 * np.pi)
        yc = 500 + 400 * np.sin(k / 64 * np.pi)
        v = np.array([xc, yc]) - pos_offset
        tt = np.linalg.solve(mat, v)
        xt = tt[0]
        yt = tt[1]
        TargetArr[-1, :, :] += np.exp(
            -0.5 * ((xo - xt) ** 2 + (yo - yt) ** 2) / (sigma / sc) ** 2
        ) / np.linalg.det(mat / sc)
    fits.PrimaryHDU(np.where(OutMask, 0.0, OutArr - TargetArr).astype(np.float32)).writeto(
        "DiffArr.fits", overwrite=True
    )
    return


if __name__ == "__main__":
    test()<|MERGE_RESOLUTION|>--- conflicted
+++ resolved
@@ -18,12 +18,8 @@
 import scipy
 from astropy.io import fits
 
-<<<<<<< HEAD
-def InterpMatrix(Rsearch, samp, x_out, y_out, Cov, epsilon=1.e-7, stest=1, verbose=False):
-=======
-
-def InterpMatrix(Rsearch, samp, x_out, y_out, Cov, kappa=1.0e-10, deweight=1.0e24, verbose=False):
->>>>>>> dc51058e
+
+def InterpMatrix(Rsearch, samp, x_out, y_out, Cov, epsilon=1.0e-7, stest=1, verbose=False):
     """
     Constructs a reconvolution + interpolation matrix.
 
@@ -39,18 +35,11 @@
         Fractional pixel positions in y (0 to 1, inclusive), shape (Npts,).
     Cov : np.array of float
         Covariance matrix of extra smoothing. length 3, array-like [Cxx, Cxy, Cyy].
-<<<<<<< HEAD
     epsilon : float, optional
         Regularization parameter to prevent singular correlations.
     stest : int, optional
-        Computes diagnostics for every stest-th point instead of every point (default is every point). Saves time.
-=======
-    kappa : float, optional
-        Regularization parameter to prevent singular matrices.
-    deweight : float, optional
-        Parameter to de-weight points outside the search radius
-        (no longer used, still accepted for legacy reasons).
->>>>>>> dc51058e
+        Computes diagnostics for every stest-th point instead of every point (default is every point).
+        Saves time.
     verbose : bool, optional
         Print timing information?
 
@@ -77,17 +66,12 @@
     t0 = time.time()
 
     # extract parameters
-<<<<<<< HEAD
-    R = np.sqrt(np.ceil(Rsearch**2)+.01) # the 0.01 guarantees no 'edge cases' where a search depends on <= vs <
-    N = int(np.ceil(R)+1)*2
-    sigma = samp/np.sqrt(8*np.log(2))
-    Npts = np.size(x_out)
-=======
-    R = np.sqrt(np.ceil(Rsearch**2) + 0.01)
+    R = np.sqrt(
+        np.ceil(Rsearch**2) + 0.01
+    )  # the 0.01 guarantees no 'edge cases' where a search depends on <= vs <
     N = int(np.ceil(R) + 1) * 2
     sigma = samp / np.sqrt(8 * np.log(2))
-    # Npts = np.size(x_out) # <-- not needed
->>>>>>> dc51058e
+    # Npts = np.size(x_out)
     Cxx = float(Cov[0])
     Cxy = float(Cov[1])
     Cyy = float(Cov[2])
@@ -98,35 +82,35 @@
     posx, posy = np.meshgrid(posx1D, posy1D)
     posx = posx.flatten()
     posy = posy.flatten()
-<<<<<<< HEAD
-    g = np.nonzero((np.abs(posx-.5)-.5)**2+(np.abs(posy-.5)-.5)**2<=R**2)[0] # select points in search radius
-=======
-    g = np.where((posx - 0.5) ** 2 + (posy - 0.5) ** 2 <= (R + 0.5**0.5) ** 2)
->>>>>>> dc51058e
+    g = np.nonzero((np.abs(posx - 0.5) - 0.5) ** 2 + (np.abs(posy - 0.5) - 0.5) ** 2 <= R**2)[
+        0
+    ]  # select points in search radius
     posx = posx[g]
     posy = posy[g]
     NN = np.size(posx)
 
     # system matrix
-    sige = np.sqrt(1./2.)
+    sige = np.sqrt(1.0 / 2.0)
     A = np.identity(NN)
     for i in range(1, NN):
         for j in range(i):
-<<<<<<< HEAD
-            A[j,i] = A[i,j] = np.exp(-(posx[i]-posx[j])**2/4./sigma**2) * np.exp(-(posy[i]-posy[j])**2/4./sigma**2)
+            A[j, i] = A[i, j] = np.exp(-((posx[i] - posx[j]) ** 2) / 4.0 / sigma**2) * np.exp(
+                -((posy[i] - posy[j]) ** 2) / 4.0 / sigma**2
+            )
     # additional terms for regularization
-    Ad = A + epsilon*np.identity(NN)
-    for i in range(1,NN):
+    Ad = A + epsilon * np.identity(NN)
+    for i in range(1, NN):
         for j in range(i):
-            Ad[j,i] = Ad[i,j] = A[i,j] + epsilon * np.exp(-(posx[i]-posx[j])**2/4./sige**2) * np.exp(-(posy[i]-posy[j])**2/4./sige**2)
+            Ad[j, i] = Ad[i, j] = A[i, j] + epsilon * np.exp(
+                -((posx[i] - posx[j]) ** 2) / 4.0 / sige**2
+            ) * np.exp(-((posy[i] - posy[j]) ** 2) / 4.0 / sige**2)
 
     # get overlap matrices
-    t1=time.time()
-    detCT = (2*sigma**2+Cxx) * (2*sigma**2+Cyy) - Cxy**2
-    ratio_sqrtdet = np.sqrt((sigma**2+Cxx)*(sigma**2+Cyy)-Cxy**2)/sigma**2
-    iCTxx = (2*sigma**2+Cyy)/detCT
-    iCTxy =            -Cxy /detCT
-    iCTyy = (2*sigma**2+Cxx)/detCT
+    detCT = (2 * sigma**2 + Cxx) * (2 * sigma**2 + Cyy) - Cxy**2
+    ratio_sqrtdet = np.sqrt((sigma**2 + Cxx) * (sigma**2 + Cyy) - Cxy**2) / sigma**2
+    iCTxx = (2 * sigma**2 + Cyy) / detCT
+    iCTxy = -Cxy / detCT
+    iCTyy = (2 * sigma**2 + Cxx) / detCT
 
     # this is the simple algorithm, but we can do better
     # dx = posx[:,None]-x_out[None,:]
@@ -138,77 +122,37 @@
     # where we complete the square:
     # dv**2 = iCTyy/2.*(dy+iCTxy/iCTyy*dx)**2
     # du**2 = (iCTxx-iCTxy**2/iCTyy)/2.*dx
-    a_ = np.sqrt((iCTxx-iCTxy**2/iCTyy)/2.)
-    c_ = np.sqrt(iCTyy/2.)
-    m_ = iCTxy/iCTyy
-    posu = a_*posx
-    u_out = a_*x_out
-    posv = c_*(posy+m_*posx)
-    v_out = c_*(y_out+m_*x_out)
-    du = posu[:,None]-u_out[None,:]
-    dv = posv[:,None]-v_out[None,:]
-    b = (2*sigma**2/np.sqrt(detCT)) * np.exp(-(du**2+dv**2))
+    a_ = np.sqrt((iCTxx - iCTxy**2 / iCTyy) / 2.0)
+    c_ = np.sqrt(iCTyy / 2.0)
+    m_ = iCTxy / iCTyy
+    posu = a_ * posx
+    u_out = a_ * x_out
+    posv = c_ * (posy + m_ * posx)
+    v_out = c_ * (y_out + m_ * x_out)
+    du = posu[:, None] - u_out[None, :]
+    dv = posv[:, None] - v_out[None, :]
+    b = (2 * sigma**2 / np.sqrt(detCT)) * np.exp(-(du**2 + dv**2))
 
     # regularization
     bp = np.copy(b)
-    detCT_ = (2*sige**2+Cxx) * (2*sige**2+Cyy) - Cxy**2
-    iCTxx_ = (2*sige**2+Cyy)/detCT_
-    iCTxy_ =           -Cxy /detCT_
-    iCTyy_ = (2*sige**2+Cxx)/detCT_
-    a_ = np.sqrt((iCTxx_-iCTxy_**2/iCTyy_)/2.)
-    c_ = np.sqrt(iCTyy_/2.)
-    m_ = iCTxy_/iCTyy_
-    posu = a_*posx
-    u_out = a_*x_out
-    posv = c_*(posy+m_*posx)
-    v_out = c_*(y_out+m_*x_out)
-    du = posu[:,None]-u_out[None,:]
-    dv = posv[:,None]-v_out[None,:]
-    bp += (epsilon * 2*sige**2/np.sqrt(detCT_)) * np.exp(-(du**2+dv**2))
+    detCT_ = (2 * sige**2 + Cxx) * (2 * sige**2 + Cyy) - Cxy**2
+    iCTxx_ = (2 * sige**2 + Cyy) / detCT_
+    iCTxy_ = -Cxy / detCT_
+    iCTyy_ = (2 * sige**2 + Cxx) / detCT_
+    a_ = np.sqrt((iCTxx_ - iCTxy_**2 / iCTyy_) / 2.0)
+    c_ = np.sqrt(iCTyy_ / 2.0)
+    m_ = iCTxy_ / iCTyy_
+    posu = a_ * posx
+    u_out = a_ * x_out
+    posv = c_ * (posy + m_ * posx)
+    v_out = c_ * (y_out + m_ * x_out)
+    du = posu[:, None] - u_out[None, :]
+    dv = posv[:, None] - v_out[None, :]
+    bp += (epsilon * 2 * sige**2 / np.sqrt(detCT_)) * np.exp(-(du**2 + dv**2))
 
     # the interpolation matrix is built from each of the corners, and then interpolated.
     # this ensures continuity of the weights across cell boundaries
     TT = np.zeros_like(b)
-    xcorner = [0.,1.,0.,1.]
-    ycorner = [0.,0.,1.,1.]
-    weights = [ (1-x_out)*(1-y_out), x_out*(1-y_out), (1-x_out)*y_out, x_out*y_out] # list of arrays
-    Ai = np.zeros_like(Ad)
-    for icorner in range(4):
-        # get list of pixels needed for each corner
-        g = np.nonzero((posx-xcorner[icorner])**2+(posy-ycorner[icorner])**2<=R**2)[0]
-        # Cholesky decomposition
-        if icorner==0:
-            Ad_ = Ad[g,:][:,g]
-            cs = scipy.linalg.cho_factor(Ad_)
-        #    # don't need to do this again, since it's always the same matrix
-        # get T-transpose, since this is faster to generate
-        # note overwrite_b is safe since b[g,:] is advanced indexing and always returns a copy
-        TT[g,:] += scipy.linalg.cho_solve(cs,bp[g,:],check_finite=False) * weights[icorner][None,:]
-        #TT[g,:] += np.linalg.solve(Ad[g,:][:,g],b[g,:]) * weights[icorner][None,:] # <-- this method was slower
-
-    # normalize, transpose back
-    T = TT.T/np.sum(TT,axis=0)[:,None]
-
-    # want U[i] = 1./ratio_sqrtdet + np.dot(A@T[i,:]-2*b[:,i],T[i,:])
-    U = 1./ratio_sqrtdet + np.sum( (T[::stest,:]@A - 2*b[:,::stest].T)*T[::stest,:], axis=1)
-=======
-            A[j, i] = A[i, j] = np.exp(-((posx[i] - posx[j]) ** 2) / 4.0 / sigma**2) * np.exp(
-                -((posy[i] - posy[j]) ** 2) / 4.0 / sigma**2
-            )
-
-    # get overlap matrices
-    detCT = (2 * sigma**2 + Cxx) * (2 * sigma**2 + Cyy) - Cxy**2
-    iCTxx = (2 * sigma**2 + Cyy) / detCT
-    iCTxy = -Cxy / detCT
-    iCTyy = (2 * sigma**2 + Cxx) / detCT
-    dx = posx[:, None] - x_out[None, :]
-    dy = posy[:, None] - y_out[None, :]
-    ratio_sqrtdet = np.sqrt((sigma**2 + Cxx) * (sigma**2 + Cyy) - Cxy**2) / sigma**2
-    b = np.exp(-0.5 * (iCTxx * dx**2 + 2 * iCTxy * dx * dy + iCTyy * dy**2)) * 2 * sigma**2 / np.sqrt(detCT)
-
-    # the interpolation matrix is built from each of the corners, and then interpolated.
-    # this ensures continuity of the weights across cell boundaries
-    T = np.zeros_like(b.T)
     xcorner = [0.0, 1.0, 0.0, 1.0]
     ycorner = [0.0, 0.0, 1.0, 1.0]
     weights = [
@@ -217,45 +161,53 @@
         (1 - x_out) * y_out,
         x_out * y_out,
     ]  # list of arrays
-    # -- old algorithm was about 20% slower --
-    # for icorner in range(4):
-    #    wvec = np.zeros(NN)
-    #    wvec[:]  = deweight
-    #    g = np.where((posx-xcorner[icorner])**2+(posy-ycorner[icorner])**2<=R**2)
-    #    wvec[g] = kappa
-    #    Aw = A + np.diag(wvec)
-    #    Tw = np.linalg.solve(Aw,b).T
-    #    T[:,:] += Tw[:,:]*weights[icorner][:,None]
-    Ad = A + kappa * np.identity(np.shape(A)[0])
     for icorner in range(4):
-        g = np.where((posx - xcorner[icorner]) ** 2 + (posy - ycorner[icorner]) ** 2 <= R**2)[0]
-        cs = scipy.linalg.cho_factor(Ad[g, :][:, g])
-        # T[:,g] += np.linalg.solve(Ad[g,:][:,g],b[g,:]).T * weights[icorner][:,None]
-        T[:, g] += scipy.linalg.cho_solve(cs, b[g, :], check_finite=False).T * weights[icorner][:, None]
-    T[:, :] /= np.sum(T, axis=1)[:, None]
+        # get list of pixels needed for each corner
+        g = np.nonzero((posx - xcorner[icorner]) ** 2 + (posy - ycorner[icorner]) ** 2 <= R**2)[0]
+        # Cholesky decomposition
+        if icorner == 0:
+            Ad_ = Ad[g, :][:, g]
+            cs = scipy.linalg.cho_factor(Ad_)
+        #    # don't need to do this again, since it's always the same matrix
+        # get T-transpose, since this is faster to generate
+        # note overwrite_b is safe since b[g,:] is advanced indexing and always returns a copy
+        TT[g, :] += scipy.linalg.cho_solve(cs, bp[g, :], check_finite=False) * weights[icorner][None, :]
+        # TT[g,:] += np.linalg.solve(Ad[g,:][:,g],b[g,:]) * weights[icorner][None,:]
+        # <-- this method was slower
+
+    # normalize, transpose back
+    T = TT.T / np.sum(TT, axis=0)[:, None]
 
     # want U[i] = 1./ratio_sqrtdet + np.dot(A@T[i,:]-2*b[:,i],T[i,:])
-    U = 1.0 / ratio_sqrtdet + np.sum((T @ A - 2 * b.T) * T, axis=1)
->>>>>>> dc51058e
+    U = 1.0 / ratio_sqrtdet + np.sum((T[::stest, :] @ A - 2 * b[:, ::stest].T) * T[::stest, :], axis=1)
     # Notes on this expression:
     # (T@A-2b.T)[i,j] = T[i,k]A[k,j]-2b[j,i]
     # then the sum is sum_j (T@A-2b.T)[i,j] * T[i,j] = sum_j T[i,k]A[k,j]T[i,j] -2 sum_j b[j,i]T[i,j]
 
-<<<<<<< HEAD
-    if verbose: print('InterpMatrix time =', time.time()-t0)
-    return np.round(posx).astype(np.int16), np.round(posy).astype(np.int16), T, U, np.sum(T[::stest,:]**2,axis=1)
-
-def MultiInterp(in_array, in_mask, out_size, out_origin, out_transform, Rsearch, samp, Cov, epsilon=1.e-7, stest=1, blocksize=393216):
-=======
     if verbose:
         print("InterpMatrix time =", time.time() - t0)
-    return np.round(posx).astype(np.int16), np.round(posy).astype(np.int16), T, U, np.sum(T**2, axis=1)
+    return (
+        np.round(posx).astype(np.int16),
+        np.round(posy).astype(np.int16),
+        T,
+        U,
+        np.sum(T[::stest, :] ** 2, axis=1),
+    )
 
 
 def MultiInterp(
-    in_array, in_mask, out_size, out_origin, out_transform, Rsearch, samp, Cov, kappa=1.0e-10, deweight=1.0e24
+    in_array,
+    in_mask,
+    out_size,
+    out_origin,
+    out_transform,
+    Rsearch,
+    samp,
+    Cov,
+    epsilon=1.0e-7,
+    stest=1,
+    blocksize=393216,
 ):
->>>>>>> dc51058e
     """
     Interpolates from an input array to a regularly spaced output array, including some additional smoothing..
 
@@ -280,7 +232,8 @@
     epsilon : float, optional
         Regularization parameter to prevent singular correlations.
     stest : int, optional
-        Computes diagnostics for every stest-th point instead of every point (default is every point). Saves time.
+        Computes diagnostics for every stest-th point instead of every point (default is every point).
+        Saves time.
     blocksize : int, optional
         Number of points to compute at once (larger is slightly faster but uses more memory).
 
@@ -348,21 +301,14 @@
         y_in_frac = y_in - y_in_int
 
         # get interpolation weights (T_) and the associated offsets in x_in_offset and y_in_offset
-<<<<<<< HEAD
-        x_in_offset, y_in_offset, T_, U_, S_ = InterpMatrix(Rsearch, samp, x_in_frac, y_in_frac, Cov, stest=stest)
-        bb = max(-np.amin(x_in_offset), np.amax(x_in_offset-1), -np.amin(y_in_offset), np.amax(y_in_offset-1))
-        if 2*bb>=min(nx_in,ny_in):
-            break # this will return all zeros and mask everything
-=======
         x_in_offset, y_in_offset, T_, U_, S_ = InterpMatrix(
-            Rsearch, samp, x_in_frac, y_in_frac, Cov, kappa=kappa, deweight=deweight
+            Rsearch, samp, x_in_frac, y_in_frac, Cov, stest=stest
         )
         bb = max(
             -np.amin(x_in_offset), np.amax(x_in_offset - 1), -np.amin(y_in_offset), np.amax(y_in_offset - 1)
         )
         if 2 * bb >= min(nx_in, ny_in):
             break  # this will return all zeros and mask everything
->>>>>>> dc51058e
         Umax = max(Umax, np.amax(U_))
         Smax = max(Smax, np.amax(S_))
         del U_, S_
@@ -397,7 +343,10 @@
     for j in range(nlayer):
         out_array[j][out_mask] = 0.0
 
-    out_array = out_array.reshape((nlayer, ny, nx)) if is3D else out_array.reshape((ny, nx))
+    if is3D:  # I think it is clearer this way. # noqa: SIM108
+        out_array = out_array.reshape((nlayer, ny, nx))
+    else:
+        out_array = out_array.reshape((ny, nx))
     out_mask = out_mask.reshape((ny, nx))
 
     return out_array, out_mask, Umax, Smax
@@ -413,34 +362,23 @@
     x_out, y_out = np.meshgrid(delta, delta)
     x_out = x_out.flatten()
     y_out = y_out.flatten()
-<<<<<<< HEAD
-    x_in, y_in, T_, U_, S_ = InterpMatrix(6, 5., x_out, y_out, [.05,0,.025])
-    print('# U:', np.amin(U_), np.amax(U_))
-    print(np.vstack((x_in,y_in)))
-    fits.PrimaryHDU(T_).writeto('T.fits', overwrite=True)
-    print('Asymmetries:')
+    x_in, y_in, T_, U_, S_ = InterpMatrix(6, 5.0, x_out, y_out, [0.05, 0, 0.025])
+    print("# U:", np.amin(U_), np.amax(U_))
+    print(np.vstack((x_in, y_in)))
+    fits.PrimaryHDU(T_).writeto("T.fits", overwrite=True)
+    print("Asymmetries:")
     NN = len(x_in)
     hflip = np.zeros(NN, dtype=np.int16)
     for i in range(NN):
         for j in range(NN):
-            if x_in[i]==1-x_in[j] and y_in[i]==y_in[j]: hflip[i]=j
-    for j in range(ng//2):
-         print(np.amax(np.abs(T_[j,:]-T_[-1-j,::-1])), np.amax(np.abs(T_[j,:]-T_[ng-1-j,hflip])))
-
+            if x_in[i] == 1 - x_in[j] and y_in[i] == y_in[j]:
+                hflip[i] = j
+    for j in range(ng // 2):
+        print(np.amax(np.abs(T_[j, :] - T_[-1 - j, ::-1])), np.amax(np.abs(T_[j, :] - T_[ng - 1 - j, hflip])))
 
     ### Test for MultiInterp ###
     samp = 4.5
-    sigma = samp/np.sqrt(8*np.log(2))
-=======
-    x_in, y_in, T_, U_, S_ = InterpMatrix(6, 5.0, x_out, y_out, [0.05, 0, 0.025])
-    print("# U:", np.amin(U_), np.amax(U_))
-    print(np.vstack((x_in, y_in)))
-    fits.PrimaryHDU(T_).writeto("T.fits", overwrite=True)
-
-    ### Test for MultiInterp ###
-    samp = 5.0
     sigma = samp / np.sqrt(8 * np.log(2))
->>>>>>> dc51058e
     n = 1024
     x, y = np.meshgrid(np.linspace(0, n - 1, n), np.linspace(0, n - 1, n))
     nf = 4
@@ -459,24 +397,12 @@
     mat = np.array([[0.52, 0.005], [-0.015, 0.51]])
     sc = 0.5
     nout = 1950
-<<<<<<< HEAD
-    eC = (mat@mat.T/sc**2 - np.identity(2)) * sigma**2
-    C = [eC[0,0], eC[0,1], eC[1,1]]
-    pos_offset = [6.,3.]
-    OutArr, OutMask, Umax, Smax = MultiInterp(InArr, InMask, (nout,nout), pos_offset, mat, 6., samp, C, stest=100)
-    print('Umax =', Umax, 'Smax = ', Smax)
-    fits.PrimaryHDU(InArr).writeto('InArr.fits', overwrite=True)
-    fits.PrimaryHDU(OutArr).writeto('OutArr.fits', overwrite=True)
-
-    TargetArr = np.zeros((nf2,nout,nout))
-    xo, yo = np.meshgrid(np.linspace(0,nout-1,nout),np.linspace(0,nout-1,nout))
-    W = np.exp(-2*np.pi**2*(u0**2*C[0]+2*u0*v0*C[1]+v0**2*C[2]))
-    tf0 = np.exp(-2*np.pi**2*(u0**2+v0**2)*sigma**2)
-=======
     eC = (mat @ mat.T / sc**2 - np.identity(2)) * sigma**2
     C = [eC[0, 0], eC[0, 1], eC[1, 1]]
     pos_offset = [6.0, 3.0]
-    OutArr, OutMask, Umax, Smax = MultiInterp(InArr, InMask, (nout, nout), pos_offset, mat, 6.0, samp, C)
+    OutArr, OutMask, Umax, Smax = MultiInterp(
+        InArr, InMask, (nout, nout), pos_offset, mat, 6.0, samp, C, stest=100
+    )
     print("Umax =", Umax, "Smax = ", Smax)
     fits.PrimaryHDU(InArr).writeto("InArr.fits", overwrite=True)
     fits.PrimaryHDU(OutArr).writeto("OutArr.fits", overwrite=True)
@@ -485,7 +411,6 @@
     xo, yo = np.meshgrid(np.linspace(0, nout - 1, nout), np.linspace(0, nout - 1, nout))
     W = np.exp(-2 * np.pi**2 * (u0**2 * C[0] + 2 * u0 * v0 * C[1] + v0**2 * C[2]))
     tf0 = np.exp(-2 * np.pi**2 * (u0**2 + v0**2) * sigma**2)
->>>>>>> dc51058e
     for j in range(nf):
         print(j, tf0 ** (0.25**j), W ** (0.25**j))
         TargetArr[j, :, :] = 1.0 + 0.1 * np.cos(
