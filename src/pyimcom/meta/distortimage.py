--- conflicted
+++ resolved
@@ -80,15 +80,7 @@
 
     """
 
-<<<<<<< HEAD
     def __init__(self, fname, bbox=None, extpix=None, verbose=False):
-        """Build from an example file.
-        """
-=======
-    def __init__(self, fname, verbose=False):
-        """Build from an example file."""
->>>>>>> dc51058e
-
         with ReadFile(fname) as f:
             c = f["CONFIG"].data["text"]
             n = len(c)
@@ -103,7 +95,7 @@
         if bbox is None:
             xmin_ = ymin_ = 0
             xmax_ = ymax_ = self.cfg.nblock
-        else :
+        else:
             xmin_ = bbox[0]
             xmax_ = bbox[1]
             ymin_ = bbox[2]
@@ -129,14 +121,10 @@
         if extpix is None:
             self.trunc = 0
         else:
-            self.trunc = max(self.cfg.n1*self.cfg.n2 - extpix, 0)
+            self.trunc = max(self.cfg.n1 * self.cfg.n2 - extpix, 0)
 
         # build maps
-<<<<<<< HEAD
-        self.Nside = 3*self.cfg.n1*self.cfg.n2 - 2*self.trunc
-=======
-        self.Nside = 3 * self.cfg.n1 * self.cfg.n2
->>>>>>> dc51058e
+        self.Nside = 3 * self.cfg.n1 * self.cfg.n2 - 2 * self.trunc
         self.in_image = np.zeros((self.nlayer, self.Nside, self.Nside), dtype=self.im_dtype)
         self.in_fidelity = np.zeros((self.Nside, self.Nside), dtype=np.float32)
         self.in_noise = np.zeros((self.Nside, self.Nside), dtype=np.float32)
@@ -144,41 +132,11 @@
 
         # Load the data. A lot of logic in here to pull out which portions we need
         # (including handling of boundary effects)
-<<<<<<< HEAD
-        xpad = [self.ix==0, self.ix==self.cfg.nblock-1]
-        ypad = [self.iy==0, self.iy==self.cfg.nblock-1]
-        for dx in range(-1,2):
-            # lower-left corner in block is (cx,cy) in the mosaic
-            cx = self.cfg.n1*self.cfg.n2*(1+dx) - self.cfg.postage_pad*self.cfg.n2 - self.trunc
-            sxmin = self.cfg.postage_pad*self.cfg.n2
-            sxmax = sxmin + self.cfg.n1*self.cfg.n2
-            if xpad[0]: sxmin -= self.cfg.postage_pad*self.cfg.n2
-            if xpad[1]: sxmax += self.cfg.postage_pad*self.cfg.n2
-            if cx+sxmin<0: sxmin=-cx
-            if cx+sxmax>self.Nside: sxmax=self.Nside-cx
-            for dy in range(-1,2):
-                cy = self.cfg.n1*self.cfg.n2*(1+dy) - self.cfg.postage_pad*self.cfg.n2 - self.trunc
-                symin = self.cfg.postage_pad*self.cfg.n2
-                symax = symin + self.cfg.n1*self.cfg.n2
-                if ypad[0]: symin -= self.cfg.postage_pad*self.cfg.n2
-                if ypad[1]: symax += self.cfg.postage_pad*self.cfg.n2
-                if cy+symin<0: symin=-cy
-                if cy+symax>self.Nside: symax=self.Nside-cy
-
-                # Now get this input image if it is within the mosaic
-                in_x = self.ix+dx
-                in_y = self.iy+dy
-                if in_x>=xmin_ and in_x<xmax_ and in_y>=ymin_ and in_y<ymax_:
-                    in_fname = self.stem + '_{:02d}_{:02d}'.format(in_x,in_y)
-                    if self.LegacyName: in_fname += '_map'
-                    if self.cprfitsgz: in_fname += '.cpr'
-                    in_fname += '.fits'
-                    if self.cprfitsgz: in_fname += '.gz'
-=======
         xpad = [self.ix == 0, self.ix == self.cfg.nblock - 1]
         ypad = [self.iy == 0, self.iy == self.cfg.nblock - 1]
         for dx in range(-1, 2):
-            cx = self.cfg.n1 * self.cfg.n2 * (1 + dx) - self.cfg.postage_pad * self.cfg.n2
+            # lower-left corner in block is (cx,cy) in the mosaic
+            cx = self.cfg.n1 * self.cfg.n2 * (1 + dx) - self.cfg.postage_pad * self.cfg.n2 - self.trunc
             sxmin = self.cfg.postage_pad * self.cfg.n2
             sxmax = sxmin + self.cfg.n1 * self.cfg.n2
             if xpad[0]:
@@ -190,7 +148,7 @@
             if cx + sxmax > self.Nside:
                 sxmax = self.Nside - cx
             for dy in range(-1, 2):
-                cy = self.cfg.n1 * self.cfg.n2 * (1 + dy) - self.cfg.postage_pad * self.cfg.n2
+                cy = self.cfg.n1 * self.cfg.n2 * (1 + dy) - self.cfg.postage_pad * self.cfg.n2 - self.trunc
                 symin = self.cfg.postage_pad * self.cfg.n2
                 symax = symin + self.cfg.n1 * self.cfg.n2
                 if ypad[0]:
@@ -205,7 +163,7 @@
                 # Now get this input image if it is within the mosaic
                 in_x = self.ix + dx
                 in_y = self.iy + dy
-                if in_x >= 0 and in_x < self.cfg.nblock and in_y >= 0 and in_y < self.cfg.nblock:
+                if in_x >= xmin_ and in_x < xmax_ and in_y >= ymin_ and in_y < ymax_:
                     in_fname = self.stem + f"_{in_x:02d}_{in_y:02d}"
                     if self.LegacyName:
                         in_fname += "_map"
@@ -214,7 +172,6 @@
                     in_fname += ".fits"
                     if self.cprfitsgz:
                         in_fname += ".gz"
->>>>>>> dc51058e
                     if verbose:
                         print(
                             f"IN {in_x:2d},{in_y:2d} [{symin:4d}:{symax:4d},{sxmin:4d}:{sxmax:4d}] "
@@ -245,8 +202,10 @@
 
         # generate the WCS
         self.wcs = wcs.WCS(naxis=2)
-        self.wcs.wcs.crpix = [.5 - self.cfg.Nside*(self.ix-1-self.cfg.nblock//2) - self.trunc,
-                              .5 - self.cfg.Nside*(self.iy-1-self.cfg.nblock//2) - self.trunc]
+        self.wcs.wcs.crpix = [
+            0.5 - self.cfg.Nside * (self.ix - 1 - self.cfg.nblock // 2) - self.trunc,
+            0.5 - self.cfg.Nside * (self.iy - 1 - self.cfg.nblock // 2) - self.trunc,
+        ]
         self.wcs.wcs.cdelt = [-self.cfg.dtheta, self.cfg.dtheta]
         self.wcs.wcs.ctype = ["RA---STG", "DEC--STG"]
         self.wcs.wcs.crval = [self.cfg.ra, self.cfg.dec]
@@ -289,7 +248,7 @@
 
         """
 
-        self.in_mask = np.logical_or(self.in_fidelity<fidelitymin, self.in_mask)
+        self.in_mask = np.logical_or(self.in_fidelity < fidelitymin, self.in_mask)
 
     def mask_noise_cut(self, noisemax):
         """
@@ -309,7 +268,7 @@
 
         """
 
-        self.in_mask = np.logical_or(self.in_noise<noisemax, self.in_mask)
+        self.in_mask = np.logical_or(self.in_noise < noisemax, self.in_mask)
 
     def mask_caps(self, ra, dec, radius):
         """
@@ -334,25 +293,27 @@
 
         """
 
-        degree = np.pi/180. # unit
+        degree = np.pi / 180.0  # unit
 
         # convert inputs
         ra = np.array(ra).ravel().astype(np.float64)
         dec = np.array(dec).ravel().astype(np.float64)
         radius = np.array(radius).ravel().astype(np.float64)
-        if len(radius)==1:
+        if len(radius) == 1:
             radius = np.zeros_like(ra) + radius[0]
 
         # select inputs near block center
         ns = np.shape(self.in_mask)[-1]
-        ra_ctr, dec_ctr = self.wcs.all_pix2world((ns-1)/2, (ns-1)/2, 0)
-        dx = np.cos(dec*degree)*np.cos((ra-ra_ctr)*degree) - np.cos(dec_ctr*degree)
-        dy = np.cos(dec*degree)*np.sin((ra-ra_ctr)*degree)
-        dz = np.sin(dec*degree) - np.sin(dec_ctr*degree)
-        sep = np.sqrt(dx**2+dy**2+dz**2)/degree # in degrees --- only accurate in mosaic, but that's where we care
+        ra_ctr, dec_ctr = self.wcs.all_pix2world((ns - 1) / 2, (ns - 1) / 2, 0)
+        dx = np.cos(dec * degree) * np.cos((ra - ra_ctr) * degree) - np.cos(dec_ctr * degree)
+        dy = np.cos(dec * degree) * np.sin((ra - ra_ctr) * degree)
+        dz = np.sin(dec * degree) - np.sin(dec_ctr * degree)
+        sep = (
+            np.sqrt(dx**2 + dy**2 + dz**2) / degree
+        )  # in degrees --- only accurate in mosaic, but that's where we care
         del dx, dy, dz
-        searchrad = 0.75*ns*self.cfg.dtheta + radius
-        consider_stars = np.nonzero(sep<=searchrad)
+        searchrad = 0.75 * ns * self.cfg.dtheta + radius
+        consider_stars = np.nonzero(sep <= searchrad)
 
         # shorten the arrays to only consider stars close enough to be masked
         ra = ra[consider_stars]
@@ -361,21 +322,25 @@
         N = len(ra)
 
         # get positions on the plane in 0-index coordinates
-        pixcrd2 = self.wcs.all_world2pix(np.vstack((ra,dec)).T, 0)
-        x_ = pixcrd2[:,0]
-        y_ = pixcrd2[:,1]
-        r_ = radius/self.cfg.dtheta
+        pixcrd2 = self.wcs.all_world2pix(np.vstack((ra, dec)).T, 0)
+        x_ = pixcrd2[:, 0]
+        y_ = pixcrd2[:, 1]
+        r_ = radius / self.cfg.dtheta
 
         # now loop over objects. make a rectangular cutout and mask the circle within it
         for j in range(N):
-            xmin = max( int(np.floor(x_[j]-r_[j]))  , 0 )
-            xmax = min( int(np.ceil (x_[j]+r_[j]))+1, ns)
-            ymin = max( int(np.floor(y_[j]-r_[j]))  , 0 )
-            ymax = min( int(np.ceil (y_[j]+r_[j]))+1, ns)
-            #print((x_[j], y_[j]), r_[j], [xmin,xmax,ymin,ymax])
-            if xmax<=xmin or ymax<=ymin: continue
-            erx, ery = np.meshgrid(np.linspace(xmin,xmax-1,xmax-xmin)-x_[j], np.linspace(ymin,ymax-1,ymax-ymin)-y_[j])
-            self.in_mask[ymin:ymax,xmin:xmax] |= np.hypot(erx,ery)<r_[j]
+            xmin = max(int(np.floor(x_[j] - r_[j])), 0)
+            xmax = min(int(np.ceil(x_[j] + r_[j])) + 1, ns)
+            ymin = max(int(np.floor(y_[j] - r_[j])), 0)
+            ymax = min(int(np.ceil(y_[j] + r_[j])) + 1, ns)
+            # print((x_[j], y_[j]), r_[j], [xmin,xmax,ymin,ymax])
+            if xmax <= xmin or ymax <= ymin:
+                continue
+            erx, ery = np.meshgrid(
+                np.linspace(xmin, xmax - 1, xmax - xmin) - x_[j],
+                np.linspace(ymin, ymax - 1, ymax - ymin) - y_[j],
+            )
+            self.in_mask[ymin:ymax, xmin:xmax] |= np.hypot(erx, ery) < r_[j]
 
     def to_file(self, fname):
         """
@@ -392,8 +357,6 @@
 
         """
 
-<<<<<<< HEAD
-=======
         # generate the WCS
         outwcs = wcs.WCS(naxis=2)
         outwcs.wcs.crpix = [
@@ -405,7 +368,6 @@
         outwcs.wcs.crval = [self.cfg.ra, self.cfg.dec]
         outwcs.wcs.lonpole = self.cfg.lonpole
 
->>>>>>> dc51058e
         # make the HDUs
         primary = fits.PrimaryHDU(self.in_image, header=self.wcs.to_header())
         fidelity = fits.ImageHDU(self.in_fidelity, header=self.wcs.to_header())
@@ -419,23 +381,17 @@
 
         fits.HDUList([primary, fidelity, noise, mask]).writeto(fname, overwrite=True)
 
-<<<<<<< HEAD
-    def shearimage(self, N, jac=None, psfgrow=1., oversamp=1., fidelity_min=None, Rsearch=6.,
-            select_layers=None, stest=100,
-            verbose=False):
-=======
     def shearimage(
         self,
         N,
         jac=None,
         psfgrow=1.0,
         oversamp=1.0,
-        fidelity_min=30.0,
+        fidelity_min=None,
         Rsearch=6.0,
         select_layers=None,
         verbose=False,
     ):
->>>>>>> dc51058e
         """
         Generates a sheared image and its WCS.
 
@@ -504,44 +460,13 @@
         yref = np.round(Q_new[1] + 1e-7) + 0.5 + N / 2
 
         # origin position in the input array
-<<<<<<< HEAD
-        opos = J@np.asarray([1-xref,1-yref]) # recall the lower-left corner is (1,1) in FITS
-        opos[0] += (self.cfg.nblock/2 - self.ix + 1) * self.cfg.n1 * self.cfg.n2 - .5 - self.trunc
-        opos[1] += (self.cfg.nblock/2 - self.iy + 1) * self.cfg.n1 * self.cfg.n2 - .5 - self.trunc
-=======
         opos = J @ np.asarray([1 - xref, 1 - yref])  # recall the lower-left corner is (1,1) in FITS
-        opos[0] += (self.cfg.nblock / 2 - self.ix + 1) * self.cfg.n1 * self.cfg.n2 - 0.5
-        opos[1] += (self.cfg.nblock / 2 - self.iy + 1) * self.cfg.n1 * self.cfg.n2 - 0.5
->>>>>>> dc51058e
+        opos[0] += (self.cfg.nblock / 2 - self.ix + 1) * self.cfg.n1 * self.cfg.n2 - 0.5 - self.trunc
+        opos[1] += (self.cfg.nblock / 2 - self.iy + 1) * self.cfg.n1 * self.cfg.n2 - 0.5 - self.trunc
         # the "-0.5" is because the lower-left corner of the pixel is at (-.5,-.5)
         # and have the +1 since the lower-left corner of the image is in the block (ix-1,iy-1)
 
         # generate the WCS
-<<<<<<< HEAD
-        outwcs = wcs.WCS({
-            'CTYPE1': "RA---STG",
-            'CUNIT1': 'deg',
-            'CRPIX1': xref,
-            'NAXIS1': N,
-            'CTYPE2': "DEC--STG",
-            'CUNIT2': 'deg',
-            'CRPIX2': yref,
-            'NAXIS2': N,
-            'CD1_1': -J[0,0]*scale,
-            'CD1_2': -J[0,1]*scale,
-            'CD2_1':  J[1,0]*scale,
-            'CD2_2':  J[1,1]*scale,
-            'CRVAL1': self.cfg.ra,
-            'CRVAL2': self.cfg.dec,
-            'LONPOLE': self.cfg.lonpole
-        })
-
-        #input mask
-        if fidelity_min is not None:
-            inmask = np.logical_or(self.in_fidelity<fidelity_min, self.in_mask)
-        else:
-            inmask = self.in_mask
-=======
         outwcs = wcs.WCS(
             {
                 "CTYPE1": "RA---STG",
@@ -563,8 +488,10 @@
         )
 
         # input mask
-        inmask = np.logical_or(self.in_fidelity < fidelity_min, self.in_mask)
->>>>>>> dc51058e
+        if fidelity_min is not None:
+            inmask = np.logical_or(self.in_fidelity < fidelity_min, self.in_mask)
+        else:
+            inmask = self.in_mask
 
         # get smearing information
         sigma = self.cfg.sigmatarget * Settings.pixscale_native * (180.0 / np.pi) / self.cfg.dtheta
@@ -652,13 +579,9 @@
             "wcs": outwcs,
             "pars": pardict,
             "layers": layerlist,
+            "psf_fwhm": np.sqrt(8.0 * np.log(2)) * pardict["SIGMAOUT"][0],
             "ref": (xref - 1, yref - 1),
         }
-
-<<<<<<< HEAD
-        return {'image':image, 'mask':mask, 'wcs':outwcs, 'pars':pardict, 'layers':layerlist,
-                'psf_fwhm':np.sqrt(8.*np.log(2))*pardict['SIGMAOUT'][0],
-                'ref':(xref-1,yref-1)}
 
     def origimage(self, N, select_layers=None):
         """
@@ -683,40 +606,42 @@
         """
 
         # check PSF type
-        if self.cfg.outpsf != 'GAUSSIAN':
-            raise ValueError('shearimage: only works on GAUSSIAN, received '+self.cfg.outpsf)
+        if self.cfg.outpsf != "GAUSSIAN":
+            raise ValueError("shearimage: only works on GAUSSIAN, received " + self.cfg.outpsf)
 
         # parity check:
         # dshift = 0 --> image is *centered* on the block
         # dshift = 1 --> image is centered (-0.5,-0.5) pixels to the lower-left of the block center
-        dshift = (self.cfg.n1 * self.cfg.n2 + N)%2
+        dshift = (self.cfg.n1 * self.cfg.n2 + N) % 2
 
         # Figure out the geometrical mapping.
         scale = self.cfg.dtheta
-        xref = (self.cfg.nblock/2 - self.ix - 0.5) * self.cfg.n1 * self.cfg.n2 + (N+dshift+1)/2
-        yref = (self.cfg.nblock/2 - self.iy - 0.5) * self.cfg.n1 * self.cfg.n2 + (N+dshift+1)/2
+        xref = (self.cfg.nblock / 2 - self.ix - 0.5) * self.cfg.n1 * self.cfg.n2 + (N + dshift + 1) / 2
+        yref = (self.cfg.nblock / 2 - self.iy - 0.5) * self.cfg.n1 * self.cfg.n2 + (N + dshift + 1) / 2
 
         # offset of output array from imput array coordinates
-        opos_ = (3 * self.cfg.n1 * self.cfg.n2 - N - dshift)//2 - self.trunc
+        opos_ = (3 * self.cfg.n1 * self.cfg.n2 - N - dshift) // 2 - self.trunc
 
         # generate the WCS
-        outwcs = wcs.WCS({
-            'CTYPE1': "RA---STG",
-            'CUNIT1': 'deg',
-            'CRPIX1': xref,
-            'NAXIS1': N,
-            'CTYPE2': "DEC--STG",
-            'CUNIT2': 'deg',
-            'CRPIX2': yref,
-            'NAXIS2': N,
-            'CD1_1': -scale,
-            'CD1_2': 0.,
-            'CD2_1': 0.,
-            'CD2_2': scale,
-            'CRVAL1': self.cfg.ra,
-            'CRVAL2': self.cfg.dec,
-            'LONPOLE': self.cfg.lonpole
-        })
+        outwcs = wcs.WCS(
+            {
+                "CTYPE1": "RA---STG",
+                "CUNIT1": "deg",
+                "CRPIX1": xref,
+                "NAXIS1": N,
+                "CTYPE2": "DEC--STG",
+                "CUNIT2": "deg",
+                "CRPIX2": yref,
+                "NAXIS2": N,
+                "CD1_1": -scale,
+                "CD1_2": 0.0,
+                "CD2_1": 0.0,
+                "CD2_2": scale,
+                "CRVAL1": self.cfg.ra,
+                "CRVAL2": self.cfg.dec,
+                "LONPOLE": self.cfg.lonpole,
+            }
+        )
 
         # layer selection
         ul = np.arange(np.shape(self.in_image)[0]).astype(np.int64)
@@ -727,41 +652,46 @@
             layerlist.append(self.cfg.extrainput[ul[i]])
 
         # this one is just a subarray
-        if opos_<0 or opos_+N>3*self.cfg.n1 * self.cfg.n2:
-            raise ValueError('Requested image size too large (overfills 3 blocks)')
-        image = self.in_image[ul,opos_:opos_+N,opos_:opos_+N]
-        mask = np.copy(self.in_mask[opos_:opos_+N,opos_:opos_+N])
+        if opos_ < 0 or opos_ + N > 3 * self.cfg.n1 * self.cfg.n2:
+            raise ValueError("Requested image size too large (overfills 3 blocks)")
+        image = self.in_image[ul, opos_ : opos_ + N, opos_ : opos_ + N]
+        mask = np.copy(self.in_mask[opos_ : opos_ + N, opos_ : opos_ + N])
 
         pardict = {
-            'STEM': (self.stem, 'stem for file name'),
-            'BLOCKX': (self.ix, 'x block index'),
-            'BLOCKY': (self.iy, 'y block index'),
-            'UMAX': (0., 'interp - max leakage (square norm)'),
-            'SMAX': (1., 'interp - max noise (square norm)'),
-            'JXX': (1., 'Jacobian x_in, x_out'),
-            'JXY': (0., 'Jacobian x_in, y_out'),
-            'JYX': (0., 'Jacobian y_in, x_out'),
-            'JYY': (1., 'Jacobian y_in, y_out'),
-            'COVXX': (0., 'smoothing covariance xx'),
-            'COVXY': (0., 'smoothing covariance xy'),
-            'COVYY': (0., 'smoothing covariance yy'),
-            'SIGMAOUT': (self.cfg.sigmatarget * Settings.pixscale_native * (180./np.pi) * 3600, 'arcsec'),
-            'PIXSCALE': (self.cfg.dtheta*3600, 'arcsec'),
-            'OVERSAMP': (1., 'oversampling implemented in shearimage'),
-            'MU': (1., 'amplification applied'),
-            'ETA1': (0., 'shear component 1'),
-            'ETA2': (0., 'shear component 2'),
-            'JROTATE': (0., 'rotation angle, CCW in-->out, radians'),
-            'G1': (0., 'reduced shear component 1'),
-            'G2': (0., 'reduced shear component 2'),
-            'CONV': (0., 'convergence kappa')
+            "STEM": (self.stem, "stem for file name"),
+            "BLOCKX": (self.ix, "x block index"),
+            "BLOCKY": (self.iy, "y block index"),
+            "UMAX": (0.0, "interp - max leakage (square norm)"),
+            "SMAX": (1.0, "interp - max noise (square norm)"),
+            "JXX": (1.0, "Jacobian x_in, x_out"),
+            "JXY": (0.0, "Jacobian x_in, y_out"),
+            "JYX": (0.0, "Jacobian y_in, x_out"),
+            "JYY": (1.0, "Jacobian y_in, y_out"),
+            "COVXX": (0.0, "smoothing covariance xx"),
+            "COVXY": (0.0, "smoothing covariance xy"),
+            "COVYY": (0.0, "smoothing covariance yy"),
+            "SIGMAOUT": (self.cfg.sigmatarget * Settings.pixscale_native * (180.0 / np.pi) * 3600, "arcsec"),
+            "PIXSCALE": (self.cfg.dtheta * 3600, "arcsec"),
+            "OVERSAMP": (1.0, "oversampling implemented in shearimage"),
+            "MU": (1.0, "amplification applied"),
+            "ETA1": (0.0, "shear component 1"),
+            "ETA2": (0.0, "shear component 2"),
+            "JROTATE": (0.0, "rotation angle, CCW in-->out, radians"),
+            "G1": (0.0, "reduced shear component 1"),
+            "G2": (0.0, "reduced shear component 2"),
+            "CONV": (0.0, "convergence kappa"),
         }
 
-        return {'image':image, 'mask':mask, 'wcs':outwcs, 'pars':pardict, 'layers':layerlist,
-                'psf_fwhm':np.sqrt(8.*np.log(2))*pardict['SIGMAOUT'][0],
-                'ref':(xref-1,yref-1)}
-=======
->>>>>>> dc51058e
+        return {
+            "image": image,
+            "mask": mask,
+            "wcs": outwcs,
+            "pars": pardict,
+            "layers": layerlist,
+            "psf_fwhm": np.sqrt(8.0 * np.log(2)) * pardict["SIGMAOUT"][0],
+            "ref": (xref - 1, yref - 1),
+        }
+
 
 def shearimage_to_fits(im, fname, layers=None, overwrite=False):
     """
